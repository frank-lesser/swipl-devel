/*  $Id$

    Part of SWI-Prolog

    Author:        Jan Wielemaker
    E-mail:        J.Wielemaker@cs.vu.nl
    WWW:           http://www.swi-prolog.org
    Copyright (C): 1985-2010, University of Amsterdam, VU University Amsterdam

    This library is free software; you can redistribute it and/or
    modify it under the terms of the GNU Lesser General Public
    License as published by the Free Software Foundation; either
    version 2.1 of the License, or (at your option) any later version.

    This library is distributed in the hope that it will be useful,
    but WITHOUT ANY WARRANTY; without even the implied warranty of
    MERCHANTABILITY or FITNESS FOR A PARTICULAR PURPOSE.  See the GNU
    Lesser General Public License for more details.

    You should have received a copy of the GNU Lesser General Public
    License along with this library; if not, write to the Free Software
    Foundation, Inc., 59 Temple Place, Suite 330, Boston, MA  02111-1307  USA
*/

#include <winsock2.h>
#include <windows.h>
#include "SWI-Stream.h"
#include "SWI-Prolog.h"
#include <signal.h>

<<<<<<< HEAD
#define O_CTRLC 1
=======
/* - - - - - - - - - - - - - - - - - - - - - - - - - - - - - - - - - - - - -
This is the simple main  program   of  swipl.exe; the SWI-Prolog console
application. It can be used as   a  basis for console-based applications
that have SWI-Prolog embedded.

The default version does Control-C  processing   and  decodes ANSI color
sequences to support colors in the console window.
- - - - - - - - - - - - - - - - - - - - - - - - - - - - - - - - - - - - - */

#ifndef O_CTRLC
#define O_CTRLC 1
#endif
#ifndef O_ANSI_COLORS
#define O_ANSI_COLORS 1
#endif

		 /*******************************
		 *	     INTERRUPT		*
		 *******************************/
>>>>>>> 2478a916

#if O_CTRLC
static DWORD main_thread_id;

static BOOL
consoleHandlerRoutine(DWORD id)
{ switch(id)
  { case CTRL_C_EVENT:
      PL_w32thread_raise(main_thread_id, SIGINT);
      return TRUE;
  }

  return FALSE;
}
#endif


		 /*******************************
		 *	       MAIN		*
		 *******************************/

int
main(int argc, char **argv)
{
#if O_CTRLC
  main_thread_id = GetCurrentThreadId();
  SetConsoleCtrlHandler((PHANDLER_ROUTINE)consoleHandlerRoutine, TRUE);
#endif

#if O_ANSI_COLORS
  PL_w32_wrap_ansi_console();		/* decode ANSI color sequences (ESC[...m) */
#endif

  if ( !PL_initialise(argc, argv) )
    PL_halt(1);

  PL_halt(PL_toplevel() ? 0 : 1);

  return 0;
}

<|MERGE_RESOLUTION|>--- conflicted
+++ resolved
@@ -28,9 +28,6 @@
 #include "SWI-Prolog.h"
 #include <signal.h>
 
-<<<<<<< HEAD
-#define O_CTRLC 1
-=======
 /* - - - - - - - - - - - - - - - - - - - - - - - - - - - - - - - - - - - - -
 This is the simple main  program   of  swipl.exe; the SWI-Prolog console
 application. It can be used as   a  basis for console-based applications
@@ -50,7 +47,6 @@
 		 /*******************************
 		 *	     INTERRUPT		*
 		 *******************************/
->>>>>>> 2478a916
 
 #if O_CTRLC
 static DWORD main_thread_id;
