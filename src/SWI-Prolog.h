/*  $Id$

    Part of SWI-Prolog

    Author:        Jan Wielemaker
    E-mail:        J.Wielemak@cs.vu.nl
    WWW:           http://www.swi-prolog.org
    Copyright (C): 1985-2010, University of Amsterdam

    This library is free software; you can redistribute it and/or
    modify it under the terms of the GNU Lesser General Public
    License as published by the Free Software Foundation; either
    version 2.1 of the License, or (at your option) any later version.

    This library is distributed in the hope that it will be useful,
    but WITHOUT ANY WARRANTY; without even the implied warranty of
    MERCHANTABILITY or FITNESS FOR A PARTICULAR PURPOSE.  See the GNU
    Lesser General Public License for more details.

    You should have received a copy of the GNU Lesser General Public
    License along with this library; if not, write to the Free Software
    Foundation, Inc., 59 Temple Place, Suite 330, Boston, MA  02111-1307  USA
*/

#ifndef _FLI_H_INCLUDED
#define _FLI_H_INCLUDED

#ifndef __SWI_PROLOG__	/* use this to switch on Prolog dialect */
#define __SWI_PROLOG__	/* normally defined by the swipl-ld compiler driver */
#endif

#if defined(_MSC_VER) && !defined(__WINDOWS__)
#define __WINDOWS__ 1
#endif

#include <stdarg.h>
#include <stdlib.h>			/* get size_t */
#include <stddef.h>
#ifdef __WINDOWS__
typedef __int64 int64_t;
typedef unsigned __int64 uint64_t;
#if (_MSC_VER < 1300)
typedef long intptr_t;
typedef unsigned long uintptr_t;
#endif
#else
#include <inttypes.h>			/* more portable than stdint.h */
#endif

#ifdef __cplusplus
extern "C" {
#endif

/* PLVERSION: 10000 * <Major> + 100 * <Minor> + <Patch> */

#ifndef PLVERSION
<<<<<<< HEAD
#define PLVERSION 51001
=======
#define PLVERSION 51107
>>>>>>> 67338987
#endif

		 /*******************************
		 *	       EXPORT		*
		 *******************************/

/* - - - - - - - - - - - - - - - - - - - - - - - - - - - - - - - - - - - - -
Traditional and ELF-based Unix systems  don't   need  all this, but COFF
based systems need  to  import  and   export  symbols  explicitely  from
executables and shared objects (DLL). On some systems (e.g. AIX) this is
achieved using import/export files, on Windows   this  is achieved using
special  declarations  on  exported  symbols.  So,  a  symbol  is  local
(static), shared between the objects building   an executable or DLL (no
special declaration) or exported from the executable or DLL.

Both using native Microsoft MSVC as well   as recent Cygwin (tested 1.1)
compilers support __declspec(...) for exporting symbols.

As SWI-Prolog.h can be included seperately or together with this file we
duplicated this stuff.
- - - - - - - - - - - - - - - - - - - - - - - - - - - - - - - - - - - - - */

#ifndef _PL_EXPORT_DONE
#define _PL_EXPORT_DONE

#if (defined(_MSC_VER) || defined(__CYGWIN__)) && !defined(__LCC__)
#define HAVE_DECLSPEC
#endif

#ifdef HAVE_DECLSPEC
# ifdef PL_KERNEL
#define PL_EXPORT(type)		__declspec(dllexport) type
#define PL_EXPORT_DATA(type)	__declspec(dllexport) type
#define install_t	 	void
# else
#  ifdef __BORLANDC__
#define PL_EXPORT(type)	 	type _stdcall
#define PL_EXPORT_DATA(type)	extern type
#  else
#define PL_EXPORT(type)	 	extern type
#define PL_EXPORT_DATA(type)	__declspec(dllimport) type
#  endif
#define install_t	 	__declspec(dllexport) void
# endif
#else /*HAVE_DECLSPEC*/
#define PL_EXPORT(type)	 	extern type
#define PL_EXPORT_DATA(type)	extern type
#define install_t	 	void
#endif /*HAVE_DECLSPEC*/
#endif /*_PL_EXPORT_DONE*/


		 /*******************************
		 *	  GCC ATTRIBUTES	*
		 *******************************/

#if __GNUC__ >= 4
#define WUNUSED __attribute__((warn_unused_result))
#else
#define WUNUSED
#endif


		 /*******************************
		 *	       TYPES		*
		 *******************************/

#ifdef _PL_INCLUDE_H
typedef Module		module_t;	/* a module */
typedef Procedure	predicate_t;	/* a predicate handle */
typedef Record		record_t;	/* handle to a recorded term */
typedef struct PL_local_data *PL_engine_t; /* handle to a engine */
#else
typedef	uintptr_t	atom_t;		/* Prolog atom */
typedef uintptr_t	functor_t;	/* Name/arity pair */
typedef void *		module_t;	/* Prolog module */
typedef void *		predicate_t;	/* Prolog procedure */
typedef void *		record_t;	/* Prolog recorded term */
typedef uintptr_t	term_t;		/* opaque term handle */
typedef uintptr_t	qid_t;		/* opaque query handle */
typedef uintptr_t	PL_fid_t;	/* opaque foreign context handle */
typedef void *		control_t;	/* non-deterministic control arg */
typedef void *		PL_engine_t;	/* opaque engine handle */
#endif
typedef uintptr_t	PL_atomic_t;	/* same a word */
typedef uintptr_t	foreign_t;	/* return type of foreign functions */
typedef wchar_t	        pl_wchar_t;	/* Prolog wide character */
#ifdef __cplusplus
typedef void * 		pl_function_t;	/* can only pass function as void * */
#else
typedef foreign_t	(*pl_function_t)(); /* foreign language functions */
#endif

#ifndef NORETURN
#define NORETURN
#endif

#define fid_t PL_fid_t			/* avoid AIX name-clash */

					/* values for PL_get_term_value() */
typedef union
{ int64_t i;				/* PL_INTEGER */
  double f;				/* PL_FLOAT */
  char * s;				/* PL_STRING */
  atom_t a;				/* PL_ATOM */
  struct				/* PL_TERM */
  { atom_t name;
    int    arity;
  } t;
} term_value_t;

#ifndef TRUE
#define TRUE	(1)
#define FALSE	(0)
#endif

		 /*******************************
		 *      TERM-TYPE CONSTANTS	*
		 *******************************/
					/* PL_unify_term() arguments */
#define	PL_VARIABLE	 (1)		/* nothing */
#define PL_ATOM		 (2)		/* const char * */
#define PL_INTEGER	 (3)		/* int */
#define PL_FLOAT	 (4)		/* double */
#define PL_STRING	 (5)		/* const char * */
#define PL_TERM		 (6)

					/* PL_unify_term() */
#define PL_FUNCTOR	 (10)		/* functor_t, arg ... */
#define PL_LIST		 (11)		/* length, arg ... */
#define PL_CHARS	 (12)		/* const char * */
#define PL_POINTER	 (13)		/* void * */
					/* PlArg::PlArg(text, type) */
#define PL_CODE_LIST	 (14)		/* [ascii...] */
#define PL_CHAR_LIST	 (15)		/* [h,e,l,l,o] */
#define PL_BOOL		 (16)		/* PL_set_prolog_flag() */
#define PL_FUNCTOR_CHARS (17)		/* PL_unify_term() */
#define _PL_PREDICATE_INDICATOR (18)	/* predicate_t (Procedure) */
#define PL_SHORT	 (19)		/* short */
#define PL_INT		 (20)		/* int */
#define PL_LONG		 (21)		/* long */
#define PL_DOUBLE	 (22)		/* double */
#define PL_NCHARS	 (23)		/* size_t, const char * */
#define PL_UTF8_CHARS	 (24)		/* const char * */
#define PL_UTF8_STRING	 (25)		/* const char * */
#define PL_INT64	 (26)		/* int64_t */
#define PL_NUTF8_CHARS	 (27)		/* size_t, const char * */
#define PL_NUTF8_CODES	 (29)		/* size_t, const char * */
#define PL_NUTF8_STRING	 (30)		/* size_t, const char * */
#define PL_NWCHARS	 (31)		/* size_t, const wchar_t * */
#define PL_NWCODES	 (32)		/* size_t, const wchar_t * */
#define PL_NWSTRING	 (33)		/* size_t, const wchar_t * */
#define PL_MBCHARS	 (34)		/* const char * */
#define PL_MBCODES	 (35)		/* const char * */
#define PL_MBSTRING	 (36)		/* const char * */
#define PL_INTPTR	 (37)		/* intptr_t */
#define PL_CHAR		 (38)		/* int */
#define PL_CODE		 (39)		/* int */
#define PL_BYTE		 (40)		/* int */
					/* PL_skip_list() */
#define PL_PARTIAL_LIST	 (41)		/* a partial list */
#define PL_CYCLIC_TERM	 (42)		/* a cyclic list/term */
#define PL_NOT_A_LIST	 (43)		/* Object is not a list */

/* Or'ed flags for PL_set_prolog_flag() */
/* MUST fit in a short int! */
#define FF_READONLY	 0x1000		/* Read-only prolog flag */
#define FF_KEEP		 0x2000		/* keep prolog flag if already set */
#define FF_NOCREATE	 0x4000		/* Fail if flag is non-existent */
#define FF_MASK		 0xf000


		/********************************
		*    DETERMINISTIC CALL/RETURN  *
		*********************************/

#define	PL_succeed	return TRUE	/* succeed deterministically */
#define PL_fail		return FALSE	/* fail */


		/********************************
		* NON-DETERMINISTIC CALL/RETURN *
		*********************************/

/*  Note 1: Non-deterministic foreign functions may also use the deterministic
    return methods PL_succeed and PL_fail.

    Note 2: The argument to PL_retry is a sizeof(ptr)-2 bits signed
    integer (use type intptr_t).
*/

#define PL_FIRST_CALL		(0)
#define PL_CUTTED		(1)	/* deprecated */
#define PL_PRUNED		(1)
#define PL_REDO			(2)

#define PL_retry(n)		return _PL_retry(n)
#define PL_retry_address(a)	return _PL_retry_address(a)

PL_EXPORT(foreign_t)	_PL_retry(intptr_t);
PL_EXPORT(foreign_t)	_PL_retry_address(void *);
PL_EXPORT(int)	 	PL_foreign_control(control_t);
PL_EXPORT(intptr_t)	PL_foreign_context(control_t);
PL_EXPORT(void *)	PL_foreign_context_address(control_t);


		/********************************
		*      REGISTERING FOREIGNS     *
		*********************************/

typedef struct PL_extension
{ const char   *predicate_name;		/* Name of the predicate */
  short		arity;			/* Arity of the predicate */
  pl_function_t	function;		/* Implementing functions */
  short		flags;			/* Or of PL_FA_... */
} PL_extension;

#define PL_FA_NOTRACE		(0x01)	/* foreign cannot be traced */
#define PL_FA_TRANSPARENT	(0x02)	/* foreign is module transparent */
#define PL_FA_NONDETERMINISTIC	(0x04)	/* foreign is non-deterministic */
#define PL_FA_VARARGS		(0x08)	/* call using t0, ac, ctx */
#define PL_FA_CREF		(0x10)	/* Internal: has clause-reference */
#define PL_FA_ISO		(0x20)	/* Internal: ISO core predicate */

extern			PL_extension PL_extensions[]; /* not Win32! */
PL_EXPORT(void)		PL_register_extensions(const PL_extension *e);
PL_EXPORT(void)		PL_register_extensions_in_module(const char *module, const PL_extension *e);
PL_EXPORT(int)		PL_register_foreign(const char *name, int arity,
					    pl_function_t func, int flags);
PL_EXPORT(int)		PL_register_foreign_in_module(const char *module,
						      const char *name, int arity,
						      pl_function_t func, int flags);
PL_EXPORT(void)		PL_load_extensions(const PL_extension *e);


		 /*******************************
		 *	      LICENSE		*
		 *******************************/

void			PL_license(const char *license, const char *module);

		/********************************
		*            MODULES            *
		*********************************/

PL_EXPORT(module_t)	PL_context(void);
PL_EXPORT(atom_t)	PL_module_name(module_t module);
PL_EXPORT(module_t)	PL_new_module(atom_t name);
PL_EXPORT(int)		PL_strip_module(term_t in, module_t *m, term_t out);


		 /*******************************
		 *	     CALL-BACK		*
		 *******************************/

#ifdef PL_KERNEL
#define PL_Q_DEBUG		0x01	/* = TRUE for backward compatibility */
#endif
#define PL_Q_NORMAL		0x02	/* normal usage */
#define PL_Q_NODEBUG		0x04	/* use this one */
#define PL_Q_CATCH_EXCEPTION	0x08	/* handle exceptions in C */
#define PL_Q_PASS_EXCEPTION	0x10	/* pass to parent environment */
#ifdef PL_KERNEL
#define PL_Q_DETERMINISTIC	0x20	/* call was deterministic */
#endif

			/* Foreign context frames */
PL_EXPORT(fid_t)	PL_open_foreign_frame(void);
PL_EXPORT(void)		PL_rewind_foreign_frame(fid_t cid);
PL_EXPORT(void)		PL_close_foreign_frame(fid_t cid);
PL_EXPORT(void)		PL_discard_foreign_frame(fid_t cid);

			/* Finding predicates */
PL_EXPORT(predicate_t)	PL_pred(functor_t f, module_t m);
PL_EXPORT(predicate_t)	PL_predicate(const char *name, int arity,
				     const char* module);
PL_EXPORT(int)		PL_predicate_info(predicate_t pred,
					  atom_t *name, int *arity,
					  module_t *module);

			/* Call-back */
PL_EXPORT(qid_t)	PL_open_query(module_t m, int flags,
				      predicate_t pred, term_t t0);
PL_EXPORT(int)		PL_next_solution(qid_t qid) WUNUSED;
PL_EXPORT(void)		PL_close_query(qid_t qid);
PL_EXPORT(void)		PL_cut_query(qid_t qid);

			/* Simplified (but less flexible) call-back */
PL_EXPORT(int)		PL_call(term_t t, module_t m);
PL_EXPORT(int)		PL_call_predicate(module_t m, int debug,
					  predicate_t pred, term_t t0);
			/* Handling exceptions */
PL_EXPORT(term_t)	PL_exception(qid_t qid);
PL_EXPORT(int)		PL_raise_exception(term_t exception);
PL_EXPORT(int)		PL_throw(term_t exception);
PL_EXPORT(void)		PL_clear_exception(void);


		 /*******************************
		 *        TERM-REFERENCES	*
		 *******************************/

			/* Creating and destroying term-refs */
PL_EXPORT(term_t)	PL_new_term_refs(int n);
PL_EXPORT(term_t)	PL_new_term_ref(void);
PL_EXPORT(term_t)	PL_copy_term_ref(term_t from);
PL_EXPORT(void)		PL_reset_term_refs(term_t r);

			/* Constants */
PL_EXPORT(atom_t)	PL_new_atom(const char *s);
PL_EXPORT(atom_t)	PL_new_atom_nchars(size_t len, const char *s);
PL_EXPORT(atom_t)	PL_new_atom_wchars(size_t len, const wchar_t *s);
PL_EXPORT(const char *)	PL_atom_chars(atom_t a);
PL_EXPORT(const char *) PL_atom_nchars(atom_t a, size_t *len);
PL_EXPORT(const wchar_t *) PL_atom_wchars(atom_t a, size_t *len);
#ifndef O_DEBUG_ATOMGC
PL_EXPORT(void)		PL_register_atom(atom_t a);
PL_EXPORT(void)		PL_unregister_atom(atom_t a);
#endif
PL_EXPORT(functor_t)	PL_new_functor(atom_t f, int a);
PL_EXPORT(atom_t)	PL_functor_name(functor_t f);
PL_EXPORT(int)		PL_functor_arity(functor_t f);

			/* Get C-values from Prolog terms */
PL_EXPORT(int)		PL_get_atom(term_t t, atom_t *a) WUNUSED;
PL_EXPORT(int)		PL_get_bool(term_t t, int *value) WUNUSED;
PL_EXPORT(int)		PL_get_atom_chars(term_t t, char **a) WUNUSED;
#define PL_get_string_chars(t, s, l) PL_get_string(t,s,l)
					/* PL_get_string() is deprecated */
PL_EXPORT(int)		PL_get_string(term_t t, char **s, size_t *len); WUNUSED
PL_EXPORT(int)		PL_get_chars(term_t t, char **s, unsigned int flags) WUNUSED;
PL_EXPORT(int)		PL_get_list_chars(term_t l, char **s,
					  unsigned int flags) WUNUSED;
PL_EXPORT(int)		PL_get_atom_nchars(term_t t, size_t *len, char **a) WUNUSED;
PL_EXPORT(int)		PL_get_list_nchars(term_t l,
					   size_t *len, char **s,
					   unsigned int flags) WUNUSED;
PL_EXPORT(int)		PL_get_nchars(term_t t,
				      size_t *len, char **s,
				      unsigned int flags) WUNUSED;
PL_EXPORT(int)		PL_get_integer(term_t t, int *i) WUNUSED;
PL_EXPORT(int)		PL_get_long(term_t t, long *i) WUNUSED;
PL_EXPORT(int)		PL_get_intptr(term_t t, intptr_t *i) WUNUSED;
PL_EXPORT(int)		PL_get_pointer(term_t t, void **ptr) WUNUSED;
PL_EXPORT(int)		PL_get_float(term_t t, double *f) WUNUSED;
PL_EXPORT(int)		PL_get_functor(term_t t, functor_t *f) WUNUSED;
PL_EXPORT(int)		PL_get_name_arity(term_t t, atom_t *name, int *arity) WUNUSED;
PL_EXPORT(int)		PL_get_module(term_t t, module_t *module) WUNUSED;
PL_EXPORT(int)		PL_get_arg(int index, term_t t, term_t a) WUNUSED;
PL_EXPORT(int)		PL_get_list(term_t l, term_t h, term_t t) WUNUSED;
PL_EXPORT(int)		PL_get_head(term_t l, term_t h) WUNUSED;
PL_EXPORT(int)		PL_get_tail(term_t l, term_t t) WUNUSED;
PL_EXPORT(int)		PL_get_nil(term_t l) WUNUSED;
PL_EXPORT(int)		PL_get_term_value(term_t t, term_value_t *v) WUNUSED;
PL_EXPORT(char *)	PL_quote(int chr, const char *data);

			/* Verify types */
PL_EXPORT(int)		PL_term_type(term_t t);
PL_EXPORT(int)		PL_is_variable(term_t t);
PL_EXPORT(int)		PL_is_ground(term_t t);
PL_EXPORT(int)		PL_is_atom(term_t t);
PL_EXPORT(int)		PL_is_integer(term_t t);
PL_EXPORT(int)		PL_is_string(term_t t);
PL_EXPORT(int)		PL_is_float(term_t t);
PL_EXPORT(int)		PL_is_rational(term_t t);
PL_EXPORT(int)		PL_is_compound(term_t t);
PL_EXPORT(int)		PL_is_callable(term_t t);
PL_EXPORT(int)		PL_is_functor(term_t t, functor_t f);
PL_EXPORT(int)		PL_is_list(term_t t);
PL_EXPORT(int)		PL_is_atomic(term_t t);
PL_EXPORT(int)		PL_is_number(term_t t);
PL_EXPORT(int)		PL_is_acyclic(term_t t);

			/* Assign to term-references */
PL_EXPORT(int)		PL_put_variable(term_t t);
PL_EXPORT(int)		PL_put_atom(term_t t, atom_t a);
PL_EXPORT(int)		PL_put_atom_chars(term_t t, const char *chars);
PL_EXPORT(int)		PL_put_string_chars(term_t t, const char *chars) WUNUSED;
PL_EXPORT(int)		PL_put_list_chars(term_t t, const char *chars) WUNUSED;
PL_EXPORT(int)		PL_put_list_codes(term_t t, const char *chars) WUNUSED;
PL_EXPORT(int)		PL_put_atom_nchars(term_t t, size_t l, const char *chars);
PL_EXPORT(int)		PL_put_string_nchars(term_t t, size_t len, const char *chars) WUNUSED;
PL_EXPORT(int)		PL_put_list_nchars(term_t t, size_t l, const char *chars) WUNUSED;
PL_EXPORT(int)		PL_put_list_ncodes(term_t t, size_t l, const char *chars) WUNUSED;
PL_EXPORT(int)		PL_put_integer(term_t t, long i) WUNUSED;
PL_EXPORT(int)		PL_put_pointer(term_t t, void *ptr) WUNUSED;
PL_EXPORT(int)		PL_put_float(term_t t, double f) WUNUSED;
PL_EXPORT(int)		PL_put_functor(term_t t, functor_t functor) WUNUSED;
PL_EXPORT(int)		PL_put_list(term_t l) WUNUSED;
PL_EXPORT(void)		PL_put_nil(term_t l);
PL_EXPORT(int)		PL_put_term(term_t t1, term_t t2);

			/* construct a functor or list-cell */
PL_EXPORT(int)		PL_cons_functor(term_t h, functor_t f, ...) WUNUSED;
PL_EXPORT(int)		PL_cons_functor_v(term_t h, functor_t fd, term_t a0) WUNUSED;
PL_EXPORT(int)		PL_cons_list(term_t l, term_t h, term_t t) WUNUSED;

			/* Unify term-references */
PL_EXPORT(int)		PL_unify(term_t t1, term_t t2) WUNUSED;
PL_EXPORT(int)		PL_unify_atom(term_t t, atom_t a) WUNUSED;
PL_EXPORT(int)		PL_unify_atom_chars(term_t t, const char *chars) WUNUSED;
PL_EXPORT(int)		PL_unify_list_chars(term_t t, const char *chars) WUNUSED;
PL_EXPORT(int)		PL_unify_list_codes(term_t t, const char *chars) WUNUSED;
PL_EXPORT(int)		PL_unify_string_chars(term_t t, const char *chars) WUNUSED;
PL_EXPORT(int)		PL_unify_atom_nchars(term_t t, size_t l, const char *s) WUNUSED;
PL_EXPORT(int)		PL_unify_list_ncodes(term_t t, size_t l, const char *s) WUNUSED;
PL_EXPORT(int)		PL_unify_list_nchars(term_t t, size_t l, const char *s) WUNUSED;
PL_EXPORT(int)		PL_unify_string_nchars(term_t t,
					       size_t len,
					       const char *chars) WUNUSED;
PL_EXPORT(int)		PL_unify_bool(term_t t, int n) WUNUSED;
PL_EXPORT(int)		PL_unify_integer(term_t t, intptr_t n) WUNUSED;
PL_EXPORT(int)		PL_unify_float(term_t t, double f) WUNUSED;
PL_EXPORT(int)		PL_unify_pointer(term_t t, void *ptr) WUNUSED;
PL_EXPORT(int)		PL_unify_functor(term_t t, functor_t f) WUNUSED;
PL_EXPORT(int)		PL_unify_list(term_t l, term_t h, term_t t) WUNUSED;
PL_EXPORT(int)		PL_unify_nil(term_t l) WUNUSED;
PL_EXPORT(int)		PL_unify_arg(int index, term_t t, term_t a) WUNUSED;
PL_EXPORT(int)		PL_unify_term(term_t t, ...) WUNUSED;
PL_EXPORT(int)		PL_unify_chars(term_t t, int flags,
				       size_t len, const char *s) WUNUSED;

		 /*******************************
		 *	       LISTS		*
		 *******************************/

PL_EXPORT(int)		PL_skip_list(term_t list, term_t tail, size_t *len);


		 /*******************************
		 *    WIDE CHARACTER VERSIONS	*
		 *******************************/

PL_EXPORT(int)		PL_unify_wchars(term_t t, int type,
					size_t len, const pl_wchar_t *s) WUNUSED;
PL_EXPORT(int)		PL_unify_wchars_diff(term_t t, term_t tail, int type,
					size_t len, const pl_wchar_t *s) WUNUSED;
PL_EXPORT(int)		PL_get_wchars(term_t l,
				      size_t *length, pl_wchar_t **s,
				      unsigned flags) WUNUSED;
PL_EXPORT(size_t)	PL_utf8_strlen(const char *s, size_t len) WUNUSED;


		 /*******************************
		 *	   WIDE INTEGERS	*
		 *******************************/


PL_EXPORT(int)		PL_get_int64(term_t t, int64_t *i) WUNUSED;
PL_EXPORT(int)		PL_unify_int64(term_t t, int64_t value) WUNUSED;
PL_EXPORT(int)		PL_put_int64(term_t t, int64_t i) WUNUSED;


		 /*******************************
		 *     ATTRIBUTED VARIABLES	*
		 *******************************/

PL_EXPORT(int)		PL_is_attvar(term_t t);
PL_EXPORT(int)		PL_get_attr(term_t v, term_t a);


		 /*******************************
		 *	       BLOBS		*
		 *******************************/

#define PL_BLOB_MAGIC_B	0x75293a00	/* Magic to validate a blob-type */
#define PL_BLOB_VERSION 1		/* Current version */
#define PL_BLOB_MAGIC	(PL_BLOB_MAGIC_B|PL_BLOB_VERSION)

#define PL_BLOB_UNIQUE	0x01		/* Blob content is unique */
#define PL_BLOB_TEXT	0x02		/* blob contains text */
#define PL_BLOB_NOCOPY	0x04		/* do not copy the data */
#define PL_BLOB_WCHAR	0x08		/* wide character string */

typedef struct PL_blob_t
{ uintptr_t		magic;		/* PL_BLOB_MAGIC */
  uintptr_t		flags;		/* PL_BLOB_* */
  char *		name;		/* name of the type */
  int			(*release)(atom_t a);
  int			(*compare)(atom_t a, atom_t b);
#ifdef SIO_MAGIC
  int			(*write)(IOSTREAM *s, atom_t a, int flags);
#else
  int			(*write)(void *s, atom_t a, int flags);
#endif
  void			(*acquire)(atom_t a);
#ifdef SIO_MAGIC
  int			(*save)(atom_t a, IOSTREAM *s);
  atom_t		(*load)(IOSTREAM *s);
#else
  int			(*save)(atom_t a, void*);
  atom_t		(*load)(void *s);
#endif
					/* private */
  void *		reserved[10];	/* for future extension */
  int			registered;	/* Already registered? */
  int			rank;		/* Rank for ordering atoms */
  struct PL_blob_t *    next;		/* next in registered type-chain */
  atom_t		atom_name;	/* Name as atom */
} PL_blob_t;

PL_EXPORT(int)		PL_is_blob(term_t t, PL_blob_t **type);
PL_EXPORT(int)		PL_unify_blob(term_t t, void *blob, size_t len,
				      PL_blob_t *type);
PL_EXPORT(int)		PL_put_blob(term_t t, void *blob, size_t len,
				    PL_blob_t *type);
PL_EXPORT(int)		PL_get_blob(term_t t, void **blob, size_t *len,
				    PL_blob_t **type);

PL_EXPORT(void*)	PL_blob_data(atom_t a,
				     size_t *len,
				     struct PL_blob_t **type);

PL_EXPORT(void)		PL_register_blob_type(PL_blob_t *type);
PL_EXPORT(PL_blob_t*)	PL_find_blob_type(const char* name);
PL_EXPORT(int)		PL_unregister_blob_type(PL_blob_t *type);


#ifdef __GNU_MP__

		 /*******************************
		 *	       GMP		*
		 *******************************/

PL_EXPORT(int)	PL_get_mpz(term_t t, mpz_t mpz) WUNUSED;
PL_EXPORT(int)	PL_get_mpq(term_t t,  mpq_t mpq) WUNUSED;
PL_EXPORT(int)	PL_unify_mpz(term_t t, mpz_t mpz) WUNUSED;
PL_EXPORT(int)	PL_unify_mpq(term_t t, mpq_t mpq) WUNUSED;

#endif /*__GNU_MP__*/

		 /*******************************
		 *	  FILENAME SUPPORT	*
		 *******************************/

#define PL_FILE_ABSOLUTE	0x01	/* return absolute path */
#define PL_FILE_OSPATH		0x02	/* return path in OS notation */
#define PL_FILE_SEARCH		0x04	/* use file_search_path */
#define PL_FILE_EXIST		0x08	/* demand file to exist */
#define PL_FILE_READ		0x10	/* demand read-access */
#define PL_FILE_WRITE		0x20	/* demand write-access */
#define PL_FILE_EXECUTE		0x40	/* demand execute-access */
#define PL_FILE_NOERRORS	0x80	/* do not raise exceptions */

PL_EXPORT(int)		PL_get_file_name(term_t n, char **name, int flags);
PL_EXPORT(void)		PL_changed_cwd(void); /* foreign code changed CWD */
PL_EXPORT(const char *) PL_cwd(void);


		 /*******************************
		 *    QUINTUS/SICSTUS WRAPPER	*
		 *******************************/

PL_EXPORT(int)		PL_cvt_i_int(term_t p, int *c);
PL_EXPORT(int)		PL_cvt_i_long(term_t p, long *c);
PL_EXPORT(int)		PL_cvt_i_size_t(term_t p, size_t *c);
PL_EXPORT(int)		PL_cvt_i_float(term_t p, double *c);
PL_EXPORT(int)		PL_cvt_i_single(term_t p, float *c);
PL_EXPORT(int)		PL_cvt_i_string(term_t p, char **c);
PL_EXPORT(int)		PL_cvt_i_codes(term_t p, char **c);
PL_EXPORT(int)		PL_cvt_i_atom(term_t p, atom_t *c);
PL_EXPORT(int)		PL_cvt_i_address(term_t p, void *c);
PL_EXPORT(int)		PL_cvt_o_int64(int64_t c, term_t p);
PL_EXPORT(int)		PL_cvt_o_float(double c, term_t p);
PL_EXPORT(int)		PL_cvt_o_single(float c, term_t p);
PL_EXPORT(int)		PL_cvt_o_string(const char *c, term_t p);
PL_EXPORT(int)		PL_cvt_o_codes(const char *c, term_t p);
PL_EXPORT(int)		PL_cvt_o_atom(atom_t c, term_t p);
PL_EXPORT(int)		PL_cvt_o_address(void *address, term_t p);
PL_EXPORT(term_t)	PL_new_nil_ref(void);

/* set/get encoding for PL_cvt_*_string() functions.  The default
   is UTF-8 (REP_UTF8)
*/

PL_EXPORT(int)		PL_cvt_encoding(void);
PL_EXPORT(int)		PL_cvt_set_encoding(int enc);
PL_EXPORT(void)		SP_set_state(int state);
PL_EXPORT(int)		SP_get_state(void);


		 /*******************************
		 *	     COMPARE		*
		 *******************************/

PL_EXPORT(int)		PL_compare(term_t t1, term_t t2);
PL_EXPORT(int)		PL_same_compound(term_t t1, term_t t2);

		 /*******************************
		 *	     MESSAGES		*
		 *******************************/

PL_EXPORT(int)		PL_warning(const char *fmt, ...);
PL_EXPORT(void)		PL_fatal_error(const char *fmt, ...);

		 /*******************************
		 *      RECORDED DATABASE	*
		 *******************************/

PL_EXPORT(record_t)	PL_record(term_t term);
PL_EXPORT(int)		PL_recorded(record_t record, term_t term);
PL_EXPORT(void)		PL_erase(record_t record);

PL_EXPORT(char *)	PL_record_external(term_t t, size_t *size);
PL_EXPORT(int)		PL_recorded_external(const char *rec, term_t term);
PL_EXPORT(int)		PL_erase_external(char *rec);

		 /*******************************
		 *	   PROLOG FLAGS		*
		 *******************************/

#define PL_set_feature  PL_set_prolog_flag /* compatibility */
PL_EXPORT(int)		PL_set_prolog_flag(const char *name, int type, ...);


		 /*******************************
		 *	INTERNAL FUNCTIONS	*
		 *******************************/

PL_EXPORT(PL_atomic_t)	_PL_get_atomic(term_t t);
PL_EXPORT(void)		_PL_put_atomic(term_t t, PL_atomic_t a);
PL_EXPORT(int)		_PL_unify_atomic(term_t t, PL_atomic_t a);
PL_EXPORT(void)		_PL_get_arg(int index, term_t t, term_t a);


		 /*******************************
		 *	    CHAR BUFFERS	*
		 *******************************/

#define CVT_ATOM	0x0001
#define CVT_STRING	0x0002
#define CVT_LIST	0x0004
#define CVT_INTEGER	0x0008
#define CVT_FLOAT	0x0010
#define CVT_VARIABLE	0x0020
#define CVT_NUMBER	(CVT_INTEGER|CVT_FLOAT)
#define CVT_ATOMIC	(CVT_NUMBER|CVT_ATOM|CVT_STRING)
#define CVT_WRITE	0x0040
#define CVT_WRITE_CANONICAL 0x0080
#define CVT_ALL		(CVT_ATOMIC|CVT_LIST)
#define CVT_MASK	0x00ff

#define BUF_DISCARDABLE	0x0000
#define BUF_RING	0x0100
#define BUF_MALLOC	0x0200

#define CVT_EXCEPTION	0x10000		/* throw exception on error */
#define CVT_VARNOFAIL	0x20000		/* return 2 if argument is unbound */

/* - - - - - - - - - - - - - - - - - - - - - - - - - - - - - - - - - - - - -
Output   representation   for   PL_get_chars()     and    friends.   The
prepresentation type REP_FN is for   PL_get_file_name()  and friends. On
Windows we use UTF-8 which is translated   by the `XOS' layer to Windows
UNICODE file functions.
- - - - - - - - - - - - - - - - - - - - - - - - - - - - - - - - - - - - - */

#define REP_ISO_LATIN_1 0x0000		/* output representation */
#define REP_UTF8 	0x1000
#define REP_MB		0x2000
#ifdef __WINDOWS__
#define REP_FN		REP_UTF8
#else
#define REP_FN		REP_MB
#endif

#define PL_DIFF_LIST	0x20000		/* PL_unify_chars() */


#ifdef SIO_MAGIC			/* defined from <SWI-Stream.h> */
		 /*******************************
		 *	  STREAM SUPPORT	*
		 *******************************/

					/* Make IOSTREAM known to Prolog */
#define PL_open_stream  PL_unify_stream	/* compatibility */
PL_EXPORT(int)  	PL_unify_stream(term_t t, IOSTREAM *s);
PL_EXPORT(int)  	PL_get_stream_handle(term_t t, IOSTREAM **s);
PL_EXPORT(int) 		PL_release_stream(IOSTREAM *s);
PL_EXPORT(IOSTREAM *)	PL_open_resource(module_t m,
					 const char *name,
					 const char *rc_class,
					 const char *mode);

PL_EXPORT(IOSTREAM *)*_PL_streams(void);	/* base of streams */
#ifndef PL_KERNEL
#define Suser_input  (_PL_streams()[0])
#define Suser_output (_PL_streams()[1])
#define Suser_error  (_PL_streams()[2])
#endif

#define PL_WRT_QUOTED		0x01	/* quote atoms */
#define PL_WRT_IGNOREOPS	0x02	/* ignore list/operators */
#define PL_WRT_NUMBERVARS	0x04	/* print $VAR(N) as a variable */
#define PL_WRT_PORTRAY		0x08	/* call portray */
#define PL_WRT_CHARESCAPES	0x10	/* Output ISO escape sequences */
#define PL_WRT_BACKQUOTED_STRING 0x20	/* Write strings as `...` */
					/* Write attributed variables */
#define PL_WRT_ATTVAR_IGNORE	0x040	/* Default: just write the var */
#define PL_WRT_ATTVAR_DOTS	0x080	/* Write as Var{...} */
#define PL_WRT_ATTVAR_WRITE	0x100	/* Write as Var{Attributes} */
#define PL_WRT_ATTVAR_PORTRAY	0x200	/* Use Module:portray_attrs/2 */
#define PL_WRT_ATTVAR_MASK \
	(PL_WRT_ATTVAR_IGNORE | \
	 PL_WRT_ATTVAR_DOTS | \
	 PL_WRT_ATTVAR_WRITE | \
	 PL_WRT_ATTVAR_PORTRAY)
#define PL_WRT_BLOB_PORTRAY	0x400	/* Use portray to emit non-text blobs */

PL_EXPORT(int) PL_write_term(IOSTREAM *s,
			     term_t term,
			     int precedence,
			     int flags);

					/* PL_ttymode() results */
#define PL_NOTTY	0		/* -tty in effect */
#define PL_RAWTTY	1		/* get_single_char/1 */
#define PL_COOKEDTTY	2		/* normal input */

PL_EXPORT(int)		PL_ttymode(IOSTREAM *s);

#endif /*SIO_MAGIC*/

PL_EXPORT(int) PL_chars_to_term(const char *chars,
				 term_t term);


		 /*******************************
		 *	    EMBEDDING		*
		 *******************************/

PL_EXPORT(int)		PL_initialise(int argc, char **argv);
PL_EXPORT(int)		PL_is_initialised(int *argc, char ***argv);
#ifdef __CYGWIN__
PL_EXPORT(void)		PL_install_readline(void);
#else
install_t		PL_install_readline(void);
#endif
PL_EXPORT(int)		PL_toplevel(void);
PL_EXPORT(int)		PL_cleanup(int status);
PL_EXPORT(void)		PL_cleanup_fork();
PL_EXPORT(void)		PL_halt(int status) NORETURN;

		 /*******************************
		 *      INPUT/PROMPT/ETC	*
		 *******************************/

/* - - - - - - - - - - - - - - - - - - - - - - - - - - - - - - - - - - - - -
NOTE: the functions in this section are   not  documented, as as yet not
adviced for public usage.  They  are   intended  to  provide an abstract
interface for the GNU readline  interface   as  defined in pl-rl.c. This
abstract interface is necessary to make an embeddable system without the
readline overhead.
- - - - - - - - - - - - - - - - - - - - - - - - - - - - - - - - - - - - - */
					/* PL_dispatch() modes */
#define PL_DISPATCH_NOWAIT    0		/* Dispatch only once */
#define PL_DISPATCH_WAIT      1		/* Dispatch till input available */
#define PL_DISPATCH_INSTALLED 2		/* dispatch function installed? */

PL_EXPORT(int)		PL_dispatch(int fd, int wait);
PL_EXPORT(void)		PL_add_to_protocol(const char *buf, size_t count);
PL_EXPORT(char *)	PL_prompt_string(int fd);
PL_EXPORT(void)		PL_write_prompt(int dowrite);
PL_EXPORT(void)		PL_prompt_next(int fd);
PL_EXPORT(char *)	PL_atom_generator(const char *prefix, int state);
PL_EXPORT(pl_wchar_t*)  PL_atom_generator_w(const pl_wchar_t *pref,
					    pl_wchar_t *buffer,
					    size_t buflen,
					    int state);
PL_EXPORT(void)		PL_clock_wait_ticks(long waited);


		 /*******************************
		 *	MEMORY ALLOCATION	*
		 *******************************/

PL_EXPORT(void *)	PL_malloc(size_t size);
PL_EXPORT(void *)	PL_realloc(void *mem, size_t size);
PL_EXPORT(void)		PL_free(void *mem);

		/********************************
		*             HOOKS		*
		********************************/

#define PL_DISPATCH_INPUT   0		/* There is input available */
#define PL_DISPATCH_TIMEOUT 1		/* Dispatch timeout */

typedef int  (*PL_dispatch_hook_t)(int fd);
typedef void (*PL_abort_hook_t)(void);
typedef void (*PL_initialise_hook_t)(int argc, char **argv);
typedef int  (*PL_agc_hook_t)(atom_t a);

PL_EXPORT(PL_dispatch_hook_t) 	PL_dispatch_hook(PL_dispatch_hook_t);
PL_EXPORT(void)	       		PL_abort_hook(PL_abort_hook_t);
PL_EXPORT(void)	       		PL_initialise_hook(PL_initialise_hook_t);
PL_EXPORT(int)		      	PL_abort_unhook(PL_abort_hook_t);
PL_EXPORT(PL_agc_hook_t)      	PL_agc_hook(PL_agc_hook_t);


		/********************************
		*            SIGNALS            *
		*********************************/

#define PL_SIGSYNC	0x00010000	/* call handler synchronously */
#define PL_SIGNOFRAME	0x00020000	/* Do not create a Prolog frame */

PL_EXPORT(void) (*PL_signal(int sig, void (*func)(int)))(int);
PL_EXPORT(void) PL_interrupt(int sig);
PL_EXPORT(int)  PL_raise(int sig);
PL_EXPORT(int)  PL_handle_signals(void);
PL_EXPORT(int) 	PL_get_signum_ex(term_t sig, int *n);


		/********************************
		*      PROLOG ACTION/QUERY      *
		*********************************/

#define	PL_ACTION_TRACE		1	/* switch to trace mode */
#define PL_ACTION_DEBUG		2	/* switch to debug mode */
#define PL_ACTION_BACKTRACE	3	/* show a backtrace (stack dump) */
#define PL_ACTION_BREAK		4	/* create a break environment */
#define PL_ACTION_HALT		5	/* halt Prolog execution */
#define PL_ACTION_ABORT		6	/* generate a Prolog abort */
					/* 7: Obsolete PL_ACTION_SYMBOLFILE */
#define PL_ACTION_WRITE		8	/* write via Prolog i/o buffer */
#define PL_ACTION_FLUSH		9	/* Flush Prolog i/o buffer */
#define PL_ACTION_GUIAPP	10	/* Win32: set when this is a gui */
#define PL_ACTION_ATTACH_CONSOLE 11	/* MT: Attach a console */
#define PL_GMP_SET_ALLOC_FUNCTIONS 12	/* GMP: do not change allocation functions */

PL_EXPORT(int)	 PL_action(int, ...);	/* perform some action */
PL_EXPORT(void) PL_on_halt(void (*)(int, void *), void *);

		/********************************
		*         QUERY PROLOG          *
		*********************************/

#define PL_QUERY_ARGC		1	/* return main() argc */
#define PL_QUERY_ARGV		2	/* return main() argv */
					/* 3: Obsolete PL_QUERY_SYMBOLFILE */
					/* 4: Obsolete PL_QUERY_ORGSYMBOLFILE*/
#define PL_QUERY_GETC		5	/* Read character from terminal */
#define PL_QUERY_MAX_INTEGER	6	/* largest integer */
#define PL_QUERY_MIN_INTEGER	7	/* smallest integer */
#define PL_QUERY_MAX_TAGGED_INT	8	/* largest tagged integer */
#define PL_QUERY_MIN_TAGGED_INT	9	/* smallest tagged integer */
#define PL_QUERY_VERSION        10	/* 207006 = 2.7.6 */
#define PL_QUERY_MAX_THREADS	11	/* maximum thread count */
#define PL_QUERY_ENCODING	12	/* I/O encoding */
#define PL_QUERY_USER_CPU	13	/* User CPU in milliseconds */
#define PL_QUERY_HALTING	14	/* If TRUE, we are in PL_cleanup() */

PL_EXPORT(intptr_t)	PL_query(int);	/* get information from Prolog */


		 /*******************************
		 *	  PROLOG THREADS	*
		 *******************************/

typedef struct
{ long	    local_size;			/* Stack sizes (Kbytes) */
  long	    global_size;
  long	    trail_size;
  long	    argument_size;
  char *    alias;			/* alias name */
  int	  (*cancel)(int id);		/* cancel function */
  void *    reserved[5];		/* reserved for extensions */
} PL_thread_attr_t;


PL_EXPORT(int)	PL_thread_self(void);	/* Prolog thread id (-1 if none) */
PL_EXPORT(int)  PL_unify_thread_id(term_t t, int i);
PL_EXPORT(int)	PL_get_thread_id_ex(term_t t, int *idp);
PL_EXPORT(int)	PL_get_thread_alias(int tid, atom_t *alias);	/* Locks alias */
PL_EXPORT(int)	PL_thread_attach_engine(PL_thread_attr_t *attr);
PL_EXPORT(int)	PL_thread_destroy_engine(void);
PL_EXPORT(int)	PL_thread_at_exit(void (*function)(void *),
				  void *closure,
				  int global);
PL_EXPORT(int)	PL_thread_raise(int tid, int sig);
#if defined(_WINDOWS_)			/* <windows.h> is included */
PL_EXPORT(int) PL_w32thread_raise(DWORD dwTid, int sig);
PL_EXPORT(int) PL_wait_for_console_input(void *handle);
PL_EXPORT(int) PL_w32_wrap_ansi_console(void);
#endif

		 /*******************************
		 *	 ENGINES (MT-ONLY)	*
		 *******************************/

#define PL_ENGINE_MAIN	  ((PL_engine_t)0x1)
#define PL_ENGINE_CURRENT ((PL_engine_t)0x2)

#define PL_ENGINE_SET   0		/* engine set successfully */
#define PL_ENGINE_INVAL	2		/* engine doesn't exist */
#define PL_ENGINE_INUSE	3		/* engine is in use */

PL_EXPORT(PL_engine_t)	PL_create_engine(PL_thread_attr_t *attributes);
PL_EXPORT(int)		PL_set_engine(PL_engine_t engine, PL_engine_t *old);
PL_EXPORT(int)		PL_destroy_engine(PL_engine_t engine);


		 /*******************************
		 *	     PROFILER		*
		 *******************************/

typedef struct
{ int	(*unify)(term_t t, void *handle); 	/* implementation --> Prolog */
  int   (*get)(term_t t, void **handle);	/* Prolog --> implementation */
  void	(*activate)(int active);		/* (de)activate */
  intptr_t	magic;					/* PROFTYPE_MAGIC */
} PL_prof_type_t;

PL_EXPORT(int)		PL_register_profile_type(PL_prof_type_t *type);
PL_EXPORT(void*)	PL_prof_call(void *handle, PL_prof_type_t *type);
PL_EXPORT(void)		PL_prof_exit(void *node);


		 /*******************************
		 *	 WINDOWS MESSAGES	*
		 *******************************/

#ifdef _WINDOWS_			/* <windows.h> is included */
#define PL_MSG_EXCEPTION_RAISED -1
#define PL_MSG_IGNORED 0
#define PL_MSG_HANDLED 1

PL_EXPORT(LRESULT)	PL_win_message_proc(HWND hwnd,
					    UINT message,
					    WPARAM wParam,
					    LPARAM lParam);
#endif /*_WINDOWS_*/


		 /*******************************
		 *       FAST XPCE SUPPORT	*
		 *******************************/

typedef struct
{ int type;				/* PL_INTEGER or PL_ATOM */
  union
  { uintptr_t i;			/* integer reference value */
    atom_t	  a;			/* atom reference value */
  } value;
} xpceref_t;

PL_EXPORT(int) _PL_get_xpce_reference(term_t t, xpceref_t *ref);
PL_EXPORT(int) _PL_unify_xpce_reference(term_t t, xpceref_t *ref);
PL_EXPORT(int) _PL_put_xpce_reference_i(term_t t, uintptr_t r);
PL_EXPORT(int) _PL_put_xpce_reference_a(term_t t, atom_t name);



		 /*******************************
		 *         TRACE SUPPORT	*
		 *******************************/

PL_EXPORT(int) PL_walk_prolog_stack(void *ref, char* buf, size_t len, void** nextref);


#ifdef __cplusplus
}
#endif

#endif /*_FLI_H_INCLUDED*/<|MERGE_RESOLUTION|>--- conflicted
+++ resolved
@@ -54,11 +54,7 @@
 /* PLVERSION: 10000 * <Major> + 100 * <Minor> + <Patch> */
 
 #ifndef PLVERSION
-<<<<<<< HEAD
-#define PLVERSION 51001
-=======
-#define PLVERSION 51107
->>>>>>> 67338987
+#define PLVERSION 51002
 #endif
 
 		 /*******************************
