/*  $Id$

    Part of SWI-Prolog

    Author:        Jan Wielemaker
    E-mail:        J.Wielemak@cs.vu.nl
    WWW:           http://www.swi-prolog.org
    Copyright (C): 1985-2010, University of Amsterdam

    This library is free software; you can redistribute it and/or
    modify it under the terms of the GNU Lesser General Public
    License as published by the Free Software Foundation; either
    version 2.1 of the License, or (at your option) any later version.

    This library is distributed in the hope that it will be useful,
    but WITHOUT ANY WARRANTY; without even the implied warranty of
    MERCHANTABILITY or FITNESS FOR A PARTICULAR PURPOSE.  See the GNU
    Lesser General Public License for more details.

    You should have received a copy of the GNU Lesser General Public
    License along with this library; if not, write to the Free Software
    Foundation, Inc., 51 Franklin Street, Fifth Floor, Boston, MA  02110-1301  USA
*/

#ifndef _FLI_H_INCLUDED
#define _FLI_H_INCLUDED

#ifndef __SWI_PROLOG__	/* use this to switch on Prolog dialect */
#define __SWI_PROLOG__	/* normally defined by the swipl-ld compiler driver */
#endif

#ifndef __WINDOWS__
#if defined(_MSC_VER) || defined(__MINGW32__)
#define __WINDOWS__ 1
#endif
#endif

#include <stdarg.h>
#include <stdlib.h>			/* get size_t */
#include <stddef.h>
#ifdef _MSC_VER
typedef __int64 int64_t;
typedef unsigned __int64 uint64_t;
#if (_MSC_VER < 1300)
typedef long intptr_t;
typedef unsigned long uintptr_t;
#endif
#else
#include <inttypes.h>			/* more portable than stdint.h */
#endif

#ifdef __cplusplus
extern "C" {
#endif

/* PLVERSION: 10000 * <Major> + 100 * <Minor> + <Patch> */

#ifndef PLVERSION
<<<<<<< HEAD
#define PLVERSION 60000
=======
#define PLVERSION 60101
>>>>>>> 92eb4c2a
#endif

		 /*******************************
		 *	       EXPORT		*
		 *******************************/

/* - - - - - - - - - - - - - - - - - - - - - - - - - - - - - - - - - - - - -
Traditional and ELF-based Unix systems  don't   need  all this, but COFF
based systems need  to  import  and   export  symbols  explicitely  from
executables and shared objects (DLL). On some systems (e.g. AIX) this is
achieved using import/export files, on Windows   this  is achieved using
special  declarations  on  exported  symbols.  So,  a  symbol  is  local
(static), shared between the objects building   an executable or DLL (no
special declaration) or exported from the executable or DLL.

Both using native Microsoft MSVC as well   as recent Cygwin (tested 1.1)
compilers support __declspec(...) for exporting symbols.

As SWI-Prolog.h can be included seperately or together with this file we
duplicated this stuff.
- - - - - - - - - - - - - - - - - - - - - - - - - - - - - - - - - - - - - */

#ifndef _PL_EXPORT_DONE
#define _PL_EXPORT_DONE

#if (defined(__WINDOWS__) || defined(__CYGWIN__)) && !defined(__LCC__)
#define HAVE_DECLSPEC
#endif

#ifdef HAVE_DECLSPEC
# ifdef PL_KERNEL
#define PL_EXPORT(type)		__declspec(dllexport) type
#define PL_EXPORT_DATA(type)	__declspec(dllexport) type
#define install_t		void
# else
#  ifdef __BORLANDC__
#define PL_EXPORT(type)		type _stdcall
#define PL_EXPORT_DATA(type)	extern type
#  else
#   ifdef __MINGW32__
#define PL_EXPORT(type)		extern type
#define PL_EXPORT_DATA(type)	extern type
#   else
#define PL_EXPORT(type)		extern type
#define PL_EXPORT_DATA(type)	__declspec(dllimport) type
#   endif
#  endif
#define install_t		__declspec(dllexport) void
# endif
#else /*HAVE_DECLSPEC*/
#define PL_EXPORT(type)		extern type
#define PL_EXPORT_DATA(type)	extern type
#define install_t		void
#endif /*HAVE_DECLSPEC*/
#endif /*_PL_EXPORT_DONE*/


		 /*******************************
		 *	  GCC ATTRIBUTES	*
		 *******************************/

#if __GNUC__ >= 4
#define WUNUSED __attribute__((warn_unused_result))
#else
#define WUNUSED
#endif


		 /*******************************
		 *	       TYPES		*
		 *******************************/

#ifdef _PL_INCLUDE_H
typedef Module		module_t;	/* a module */
typedef Procedure	predicate_t;	/* a predicate handle */
typedef Record		record_t;	/* handle to a recorded term */
typedef struct PL_local_data *PL_engine_t; /* handle to a engine */
#else
typedef	uintptr_t	atom_t;		/* Prolog atom */
typedef uintptr_t	functor_t;	/* Name/arity pair */
typedef void *		module_t;	/* Prolog module */
typedef void *		predicate_t;	/* Prolog procedure */
typedef void *		record_t;	/* Prolog recorded term */
#ifndef PL_HAVE_TERM_T
#define PL_HAVE_TERM_T
typedef uintptr_t	term_t;		/* opaque term handle */
#endif
typedef uintptr_t	qid_t;		/* opaque query handle */
typedef uintptr_t	PL_fid_t;	/* opaque foreign context handle */
typedef void *		control_t;	/* non-deterministic control arg */
typedef void *		PL_engine_t;	/* opaque engine handle */
#endif
typedef uintptr_t	PL_atomic_t;	/* same a word */
typedef uintptr_t	foreign_t;	/* return type of foreign functions */
typedef wchar_t	        pl_wchar_t;	/* Prolog wide character */
#ifdef __cplusplus
typedef void *		pl_function_t;	/* can only pass function as void * */
#else
typedef foreign_t	(*pl_function_t)(); /* foreign language functions */
#endif

#ifndef NORETURN
#define NORETURN
#endif

#define fid_t PL_fid_t			/* avoid AIX name-clash */

					/* values for PL_get_term_value() */
typedef union
{ int64_t i;				/* PL_INTEGER */
  double f;				/* PL_FLOAT */
  char * s;				/* PL_STRING */
  atom_t a;				/* PL_ATOM */
  struct				/* PL_TERM */
  { atom_t name;
    int    arity;
  } t;
} term_value_t;

#ifndef TRUE
#define TRUE	(1)
#define FALSE	(0)
#endif

		 /*******************************
		 *      TERM-TYPE CONSTANTS	*
		 *******************************/
					/* PL_unify_term() arguments */
#define	PL_VARIABLE	 (1)		/* nothing */
#define PL_ATOM		 (2)		/* const char * */
#define PL_INTEGER	 (3)		/* int */
#define PL_FLOAT	 (4)		/* double */
#define PL_STRING	 (5)		/* const char * */
#define PL_TERM		 (6)

					/* PL_unify_term() */
#define PL_FUNCTOR	 (10)		/* functor_t, arg ... */
#define PL_LIST		 (11)		/* length, arg ... */
#define PL_CHARS	 (12)		/* const char * */
#define PL_POINTER	 (13)		/* void * */
					/* PlArg::PlArg(text, type) */
#define PL_CODE_LIST	 (14)		/* [ascii...] */
#define PL_CHAR_LIST	 (15)		/* [h,e,l,l,o] */
#define PL_BOOL		 (16)		/* PL_set_prolog_flag() */
#define PL_FUNCTOR_CHARS (17)		/* PL_unify_term() */
#define _PL_PREDICATE_INDICATOR (18)	/* predicate_t (Procedure) */
#define PL_SHORT	 (19)		/* short */
#define PL_INT		 (20)		/* int */
#define PL_LONG		 (21)		/* long */
#define PL_DOUBLE	 (22)		/* double */
#define PL_NCHARS	 (23)		/* size_t, const char * */
#define PL_UTF8_CHARS	 (24)		/* const char * */
#define PL_UTF8_STRING	 (25)		/* const char * */
#define PL_INT64	 (26)		/* int64_t */
#define PL_NUTF8_CHARS	 (27)		/* size_t, const char * */
#define PL_NUTF8_CODES	 (29)		/* size_t, const char * */
#define PL_NUTF8_STRING	 (30)		/* size_t, const char * */
#define PL_NWCHARS	 (31)		/* size_t, const wchar_t * */
#define PL_NWCODES	 (32)		/* size_t, const wchar_t * */
#define PL_NWSTRING	 (33)		/* size_t, const wchar_t * */
#define PL_MBCHARS	 (34)		/* const char * */
#define PL_MBCODES	 (35)		/* const char * */
#define PL_MBSTRING	 (36)		/* const char * */
#define PL_INTPTR	 (37)		/* intptr_t */
#define PL_CHAR		 (38)		/* int */
#define PL_CODE		 (39)		/* int */
#define PL_BYTE		 (40)		/* int */
					/* PL_skip_list() */
#define PL_PARTIAL_LIST	 (41)		/* a partial list */
#define PL_CYCLIC_TERM	 (42)		/* a cyclic list/term */
#define PL_NOT_A_LIST	 (43)		/* Object is not a list */

/* Or'ed flags for PL_set_prolog_flag() */
/* MUST fit in a short int! */
#define FF_READONLY	 0x1000		/* Read-only prolog flag */
#define FF_KEEP		 0x2000		/* keep prolog flag if already set */
#define FF_NOCREATE	 0x4000		/* Fail if flag is non-existent */
#define FF_MASK		 0xf000


		/********************************
		*    DETERMINISTIC CALL/RETURN  *
		*********************************/

#define	PL_succeed	return TRUE	/* succeed deterministically */
#define PL_fail		return FALSE	/* fail */


		/********************************
		* NON-DETERMINISTIC CALL/RETURN *
		*********************************/

/*  Note 1: Non-deterministic foreign functions may also use the deterministic
    return methods PL_succeed and PL_fail.

    Note 2: The argument to PL_retry is a sizeof(ptr)-2 bits signed
    integer (use type intptr_t).
*/

#define PL_FIRST_CALL		(0)
#define PL_CUTTED		(1)	/* deprecated */
#define PL_PRUNED		(1)
#define PL_REDO			(2)

#define PL_retry(n)		return _PL_retry(n)
#define PL_retry_address(a)	return _PL_retry_address(a)

PL_EXPORT(foreign_t)	_PL_retry(intptr_t);
PL_EXPORT(foreign_t)	_PL_retry_address(void *);
PL_EXPORT(int)		PL_foreign_control(control_t);
PL_EXPORT(intptr_t)	PL_foreign_context(control_t);
PL_EXPORT(void *)	PL_foreign_context_address(control_t);


		/********************************
		*      REGISTERING FOREIGNS     *
		*********************************/

typedef struct PL_extension
{ const char   *predicate_name;		/* Name of the predicate */
  short		arity;			/* Arity of the predicate */
  pl_function_t	function;		/* Implementing functions */
  short		flags;			/* Or of PL_FA_... */
} PL_extension;

#define PL_FA_NOTRACE		(0x01)	/* foreign cannot be traced */
#define PL_FA_TRANSPARENT	(0x02)	/* foreign is module transparent */
#define PL_FA_NONDETERMINISTIC	(0x04)	/* foreign is non-deterministic */
#define PL_FA_VARARGS		(0x08)	/* call using t0, ac, ctx */
#define PL_FA_CREF		(0x10)	/* Internal: has clause-reference */
#define PL_FA_ISO		(0x20)	/* Internal: ISO core predicate */
#define PL_FA_META		(0x40)	/* Additional meta-argument spec */

extern			PL_extension PL_extensions[]; /* not Win32! */
PL_EXPORT(void)		PL_register_extensions(const PL_extension *e);
PL_EXPORT(void)		PL_register_extensions_in_module(const char *module, const PL_extension *e);
PL_EXPORT(int)		PL_register_foreign(const char *name, int arity,
					    pl_function_t func,
					    int flags, ...);
PL_EXPORT(int)		PL_register_foreign_in_module(const char *module,
						      const char *name, int arity,
						      pl_function_t func,
						      int flags, ...);
PL_EXPORT(void)		PL_load_extensions(const PL_extension *e);

		 /*******************************
		 *	      LICENSE		*
		 *******************************/

void			PL_license(const char *license, const char *module);

		/********************************
		*            MODULES            *
		*********************************/

PL_EXPORT(module_t)	PL_context(void);
PL_EXPORT(atom_t)	PL_module_name(module_t module);
PL_EXPORT(module_t)	PL_new_module(atom_t name);
PL_EXPORT(int)		PL_strip_module(term_t in, module_t *m, term_t out);


		 /*******************************
		 *	     CALL-BACK		*
		 *******************************/

#ifdef PL_KERNEL
#define PL_Q_DEBUG		0x01	/* = TRUE for backward compatibility */
#endif
#define PL_Q_NORMAL		0x02	/* normal usage */
#define PL_Q_NODEBUG		0x04	/* use this one */
#define PL_Q_CATCH_EXCEPTION	0x08	/* handle exceptions in C */
#define PL_Q_PASS_EXCEPTION	0x10	/* pass to parent environment */
#ifdef PL_KERNEL
#define PL_Q_DETERMINISTIC	0x20	/* call was deterministic */
#endif

			/* Foreign context frames */
PL_EXPORT(fid_t)	PL_open_foreign_frame(void);
PL_EXPORT(void)		PL_rewind_foreign_frame(fid_t cid);
PL_EXPORT(void)		PL_close_foreign_frame(fid_t cid);
PL_EXPORT(void)		PL_discard_foreign_frame(fid_t cid);

			/* Finding predicates */
PL_EXPORT(predicate_t)	PL_pred(functor_t f, module_t m);
PL_EXPORT(predicate_t)	PL_predicate(const char *name, int arity,
				     const char* module);
PL_EXPORT(int)		PL_predicate_info(predicate_t pred,
					  atom_t *name, int *arity,
					  module_t *module);

			/* Call-back */
PL_EXPORT(qid_t)	PL_open_query(module_t m, int flags,
				      predicate_t pred, term_t t0);
PL_EXPORT(int)		PL_next_solution(qid_t qid) WUNUSED;
PL_EXPORT(void)		PL_close_query(qid_t qid);
PL_EXPORT(void)		PL_cut_query(qid_t qid);

			/* Simplified (but less flexible) call-back */
PL_EXPORT(int)		PL_call(term_t t, module_t m);
PL_EXPORT(int)		PL_call_predicate(module_t m, int debug,
					  predicate_t pred, term_t t0);
			/* Handling exceptions */
PL_EXPORT(term_t)	PL_exception(qid_t qid);
PL_EXPORT(int)		PL_raise_exception(term_t exception);
PL_EXPORT(int)		PL_throw(term_t exception);
PL_EXPORT(void)		PL_clear_exception(void);


		 /*******************************
		 *        TERM-REFERENCES	*
		 *******************************/

			/* Creating and destroying term-refs */
PL_EXPORT(term_t)	PL_new_term_refs(int n);
PL_EXPORT(term_t)	PL_new_term_ref(void);
PL_EXPORT(term_t)	PL_copy_term_ref(term_t from);
PL_EXPORT(void)		PL_reset_term_refs(term_t r);

			/* Constants */
PL_EXPORT(atom_t)	PL_new_atom(const char *s);
PL_EXPORT(atom_t)	PL_new_atom_nchars(size_t len, const char *s);
PL_EXPORT(atom_t)	PL_new_atom_wchars(size_t len, const wchar_t *s);
PL_EXPORT(const char *)	PL_atom_chars(atom_t a);
PL_EXPORT(const char *) PL_atom_nchars(atom_t a, size_t *len);
PL_EXPORT(const wchar_t *) PL_atom_wchars(atom_t a, size_t *len);
#ifndef O_DEBUG_ATOMGC
PL_EXPORT(void)		PL_register_atom(atom_t a);
PL_EXPORT(void)		PL_unregister_atom(atom_t a);
#endif
PL_EXPORT(functor_t)	PL_new_functor(atom_t f, int a);
PL_EXPORT(atom_t)	PL_functor_name(functor_t f);
PL_EXPORT(int)		PL_functor_arity(functor_t f);

			/* Get C-values from Prolog terms */
PL_EXPORT(int)		PL_get_atom(term_t t, atom_t *a) WUNUSED;
PL_EXPORT(int)		PL_get_bool(term_t t, int *value) WUNUSED;
PL_EXPORT(int)		PL_get_atom_chars(term_t t, char **a) WUNUSED;
#define PL_get_string_chars(t, s, l) PL_get_string(t,s,l)
					/* PL_get_string() is deprecated */
PL_EXPORT(int)		PL_get_string(term_t t, char **s, size_t *len); WUNUSED
PL_EXPORT(int)		PL_get_chars(term_t t, char **s, unsigned int flags) WUNUSED;
PL_EXPORT(int)		PL_get_list_chars(term_t l, char **s,
					  unsigned int flags) WUNUSED;
PL_EXPORT(int)		PL_get_atom_nchars(term_t t, size_t *len, char **a) WUNUSED;
PL_EXPORT(int)		PL_get_list_nchars(term_t l,
					   size_t *len, char **s,
					   unsigned int flags) WUNUSED;
PL_EXPORT(int)		PL_get_nchars(term_t t,
				      size_t *len, char **s,
				      unsigned int flags) WUNUSED;
PL_EXPORT(int)		PL_get_integer(term_t t, int *i) WUNUSED;
PL_EXPORT(int)		PL_get_long(term_t t, long *i) WUNUSED;
PL_EXPORT(int)		PL_get_intptr(term_t t, intptr_t *i) WUNUSED;
PL_EXPORT(int)		PL_get_pointer(term_t t, void **ptr) WUNUSED;
PL_EXPORT(int)		PL_get_float(term_t t, double *f) WUNUSED;
PL_EXPORT(int)		PL_get_functor(term_t t, functor_t *f) WUNUSED;
PL_EXPORT(int)		PL_get_name_arity(term_t t, atom_t *name, int *arity) WUNUSED;
PL_EXPORT(int)		PL_get_module(term_t t, module_t *module) WUNUSED;
PL_EXPORT(int)		PL_get_arg(int index, term_t t, term_t a) WUNUSED;
PL_EXPORT(int)		PL_get_list(term_t l, term_t h, term_t t) WUNUSED;
PL_EXPORT(int)		PL_get_head(term_t l, term_t h) WUNUSED;
PL_EXPORT(int)		PL_get_tail(term_t l, term_t t) WUNUSED;
PL_EXPORT(int)		PL_get_nil(term_t l) WUNUSED;
PL_EXPORT(int)		PL_get_term_value(term_t t, term_value_t *v) WUNUSED;
PL_EXPORT(char *)	PL_quote(int chr, const char *data);

			/* Verify types */
PL_EXPORT(int)		PL_term_type(term_t t);
PL_EXPORT(int)		PL_is_variable(term_t t);
PL_EXPORT(int)		PL_is_ground(term_t t);
PL_EXPORT(int)		PL_is_atom(term_t t);
PL_EXPORT(int)		PL_is_integer(term_t t);
PL_EXPORT(int)		PL_is_string(term_t t);
PL_EXPORT(int)		PL_is_float(term_t t);
PL_EXPORT(int)		PL_is_rational(term_t t);
PL_EXPORT(int)		PL_is_compound(term_t t);
PL_EXPORT(int)		PL_is_callable(term_t t);
PL_EXPORT(int)		PL_is_functor(term_t t, functor_t f);
PL_EXPORT(int)		PL_is_list(term_t t);
PL_EXPORT(int)		PL_is_pair(term_t t);
PL_EXPORT(int)		PL_is_atomic(term_t t);
PL_EXPORT(int)		PL_is_number(term_t t);
PL_EXPORT(int)		PL_is_acyclic(term_t t);

			/* Assign to term-references */
PL_EXPORT(int)		PL_put_variable(term_t t);
PL_EXPORT(int)		PL_put_atom(term_t t, atom_t a);
PL_EXPORT(int)		PL_put_bool(term_t t, int val);
PL_EXPORT(int)		PL_put_atom_chars(term_t t, const char *chars);
PL_EXPORT(int)		PL_put_string_chars(term_t t, const char *chars) WUNUSED;
PL_EXPORT(int)		PL_put_list_chars(term_t t, const char *chars) WUNUSED;
PL_EXPORT(int)		PL_put_list_codes(term_t t, const char *chars) WUNUSED;
PL_EXPORT(int)		PL_put_atom_nchars(term_t t, size_t l, const char *chars);
PL_EXPORT(int)		PL_put_string_nchars(term_t t, size_t len, const char *chars) WUNUSED;
PL_EXPORT(int)		PL_put_list_nchars(term_t t, size_t l, const char *chars) WUNUSED;
PL_EXPORT(int)		PL_put_list_ncodes(term_t t, size_t l, const char *chars) WUNUSED;
PL_EXPORT(int)		PL_put_integer(term_t t, long i) WUNUSED;
PL_EXPORT(int)		PL_put_pointer(term_t t, void *ptr) WUNUSED;
PL_EXPORT(int)		PL_put_float(term_t t, double f) WUNUSED;
PL_EXPORT(int)		PL_put_functor(term_t t, functor_t functor) WUNUSED;
PL_EXPORT(int)		PL_put_list(term_t l) WUNUSED;
PL_EXPORT(void)		PL_put_nil(term_t l);
PL_EXPORT(int)		PL_put_term(term_t t1, term_t t2);

			/* construct a functor or list-cell */
PL_EXPORT(int)		PL_cons_functor(term_t h, functor_t f, ...) WUNUSED;
PL_EXPORT(int)		PL_cons_functor_v(term_t h, functor_t fd, term_t a0) WUNUSED;
PL_EXPORT(int)		PL_cons_list(term_t l, term_t h, term_t t) WUNUSED;

			/* Unify term-references */
PL_EXPORT(int)		PL_unify(term_t t1, term_t t2) WUNUSED;
PL_EXPORT(int)		PL_unify_atom(term_t t, atom_t a) WUNUSED;
PL_EXPORT(int)		PL_unify_atom_chars(term_t t, const char *chars) WUNUSED;
PL_EXPORT(int)		PL_unify_list_chars(term_t t, const char *chars) WUNUSED;
PL_EXPORT(int)		PL_unify_list_codes(term_t t, const char *chars) WUNUSED;
PL_EXPORT(int)		PL_unify_string_chars(term_t t, const char *chars) WUNUSED;
PL_EXPORT(int)		PL_unify_atom_nchars(term_t t, size_t l, const char *s) WUNUSED;
PL_EXPORT(int)		PL_unify_list_ncodes(term_t t, size_t l, const char *s) WUNUSED;
PL_EXPORT(int)		PL_unify_list_nchars(term_t t, size_t l, const char *s) WUNUSED;
PL_EXPORT(int)		PL_unify_string_nchars(term_t t,
					       size_t len,
					       const char *chars) WUNUSED;
PL_EXPORT(int)		PL_unify_bool(term_t t, int n) WUNUSED;
PL_EXPORT(int)		PL_unify_integer(term_t t, intptr_t n) WUNUSED;
PL_EXPORT(int)		PL_unify_float(term_t t, double f) WUNUSED;
PL_EXPORT(int)		PL_unify_pointer(term_t t, void *ptr) WUNUSED;
PL_EXPORT(int)		PL_unify_functor(term_t t, functor_t f) WUNUSED;
PL_EXPORT(int)		PL_unify_list(term_t l, term_t h, term_t t) WUNUSED;
PL_EXPORT(int)		PL_unify_nil(term_t l) WUNUSED;
PL_EXPORT(int)		PL_unify_arg(int index, term_t t, term_t a) WUNUSED;
PL_EXPORT(int)		PL_unify_term(term_t t, ...) WUNUSED;
PL_EXPORT(int)		PL_unify_chars(term_t t, int flags,
				       size_t len, const char *s) WUNUSED;

		 /*******************************
		 *	       LISTS		*
		 *******************************/

PL_EXPORT(int)		PL_skip_list(term_t list, term_t tail, size_t *len);


		 /*******************************
		 *    WIDE CHARACTER VERSIONS	*
		 *******************************/

PL_EXPORT(int)		PL_unify_wchars(term_t t, int type,
					size_t len, const pl_wchar_t *s) WUNUSED;
PL_EXPORT(int)		PL_unify_wchars_diff(term_t t, term_t tail, int type,
					size_t len, const pl_wchar_t *s) WUNUSED;
PL_EXPORT(int)		PL_get_wchars(term_t l,
				      size_t *length, pl_wchar_t **s,
				      unsigned flags) WUNUSED;
PL_EXPORT(size_t)	PL_utf8_strlen(const char *s, size_t len) WUNUSED;


		 /*******************************
		 *	   WIDE INTEGERS	*
		 *******************************/


PL_EXPORT(int)		PL_get_int64(term_t t, int64_t *i) WUNUSED;
PL_EXPORT(int)		PL_unify_int64(term_t t, int64_t value) WUNUSED;
PL_EXPORT(int)		PL_put_int64(term_t t, int64_t i) WUNUSED;


		 /*******************************
		 *     ATTRIBUTED VARIABLES	*
		 *******************************/

PL_EXPORT(int)		PL_is_attvar(term_t t);
PL_EXPORT(int)		PL_get_attr(term_t v, term_t a);


		 /*******************************
		 *	      ERRORS		*
		 *******************************/

PL_EXPORT(int)		PL_get_atom_ex(term_t t, atom_t *a);
PL_EXPORT(int)		PL_get_integer_ex(term_t t, int *i);
PL_EXPORT(int)		PL_get_long_ex(term_t t, long *i);
PL_EXPORT(int)		PL_get_int64_ex(term_t t, int64_t *i);
PL_EXPORT(int)		PL_get_intptr_ex(term_t t, intptr_t *i);
PL_EXPORT(int)		PL_get_size_ex(term_t t, size_t *i);
PL_EXPORT(int)		PL_get_bool_ex(term_t t, int *i);
PL_EXPORT(int)		PL_get_float_ex(term_t t, double *f);
PL_EXPORT(int)		PL_get_char_ex(term_t t, int *p, int eof);
PL_EXPORT(int)		PL_unify_bool_ex(term_t t, int val);
PL_EXPORT(int)		PL_get_pointer_ex(term_t t, void **addrp);
PL_EXPORT(int)		PL_unify_list_ex(term_t l, term_t h, term_t t);
PL_EXPORT(int)		PL_unify_nil_ex(term_t l);
PL_EXPORT(int)		PL_get_list_ex(term_t l, term_t h, term_t t);
PL_EXPORT(int)		PL_get_nil_ex(term_t l);

PL_EXPORT(int)		PL_instantiation_error(term_t culprit);
PL_EXPORT(int)		PL_representation_error(const char *resource);
PL_EXPORT(int)		PL_type_error(const char *expected, term_t culprit);
PL_EXPORT(int)		PL_domain_error(const char *expected, term_t culprit);
PL_EXPORT(int)		PL_existence_error(const char *type, term_t culprit);
PL_EXPORT(int)		PL_permission_error(const char *operation,
					    const char *type, term_t culprit);
PL_EXPORT(int)		PL_resource_error(const char *resource);


		 /*******************************
		 *	       BLOBS		*
		 *******************************/

#define PL_BLOB_MAGIC_B	0x75293a00	/* Magic to validate a blob-type */
#define PL_BLOB_VERSION 1		/* Current version */
#define PL_BLOB_MAGIC	(PL_BLOB_MAGIC_B|PL_BLOB_VERSION)

#define PL_BLOB_UNIQUE	0x01		/* Blob content is unique */
#define PL_BLOB_TEXT	0x02		/* blob contains text */
#define PL_BLOB_NOCOPY	0x04		/* do not copy the data */
#define PL_BLOB_WCHAR	0x08		/* wide character string */

typedef struct PL_blob_t
{ uintptr_t		magic;		/* PL_BLOB_MAGIC */
  uintptr_t		flags;		/* PL_BLOB_* */
  char *		name;		/* name of the type */
  int			(*release)(atom_t a);
  int			(*compare)(atom_t a, atom_t b);
#ifdef SIO_MAGIC
  int			(*write)(IOSTREAM *s, atom_t a, int flags);
#else
  int			(*write)(void *s, atom_t a, int flags);
#endif
  void			(*acquire)(atom_t a);
#ifdef SIO_MAGIC
  int			(*save)(atom_t a, IOSTREAM *s);
  atom_t		(*load)(IOSTREAM *s);
#else
  int			(*save)(atom_t a, void*);
  atom_t		(*load)(void *s);
#endif
					/* private */
  void *		reserved[10];	/* for future extension */
  int			registered;	/* Already registered? */
  int			rank;		/* Rank for ordering atoms */
  struct PL_blob_t *    next;		/* next in registered type-chain */
  atom_t		atom_name;	/* Name as atom */
} PL_blob_t;

PL_EXPORT(int)		PL_is_blob(term_t t, PL_blob_t **type);
PL_EXPORT(int)		PL_unify_blob(term_t t, void *blob, size_t len,
				      PL_blob_t *type);
PL_EXPORT(int)		PL_put_blob(term_t t, void *blob, size_t len,
				    PL_blob_t *type);
PL_EXPORT(int)		PL_get_blob(term_t t, void **blob, size_t *len,
				    PL_blob_t **type);

PL_EXPORT(void*)	PL_blob_data(atom_t a,
				     size_t *len,
				     struct PL_blob_t **type);

PL_EXPORT(void)		PL_register_blob_type(PL_blob_t *type);
PL_EXPORT(PL_blob_t*)	PL_find_blob_type(const char* name);
PL_EXPORT(int)		PL_unregister_blob_type(PL_blob_t *type);


#ifdef __GNU_MP__

		 /*******************************
		 *	       GMP		*
		 *******************************/

PL_EXPORT(int)	PL_get_mpz(term_t t, mpz_t mpz) WUNUSED;
PL_EXPORT(int)	PL_get_mpq(term_t t,  mpq_t mpq) WUNUSED;
PL_EXPORT(int)	PL_unify_mpz(term_t t, mpz_t mpz) WUNUSED;
PL_EXPORT(int)	PL_unify_mpq(term_t t, mpq_t mpq) WUNUSED;

#endif /*__GNU_MP__*/

		 /*******************************
		 *	  FILENAME SUPPORT	*
		 *******************************/

#define PL_FILE_ABSOLUTE	0x01	/* return absolute path */
#define PL_FILE_OSPATH		0x02	/* return path in OS notation */
#define PL_FILE_SEARCH		0x04	/* use file_search_path */
#define PL_FILE_EXIST		0x08	/* demand file to exist */
#define PL_FILE_READ		0x10	/* demand read-access */
#define PL_FILE_WRITE		0x20	/* demand write-access */
#define PL_FILE_EXECUTE		0x40	/* demand execute-access */
#define PL_FILE_NOERRORS	0x80	/* do not raise exceptions */

PL_EXPORT(int)		PL_get_file_name(term_t n, char **name, int flags);
PL_EXPORT(int)		PL_get_file_nameW(term_t n, wchar_t **name, int flags);
PL_EXPORT(void)		PL_changed_cwd(void); /* foreign code changed CWD */
PL_EXPORT(const char *) PL_cwd(void);


		 /*******************************
		 *    QUINTUS/SICSTUS WRAPPER	*
		 *******************************/

PL_EXPORT(int)		PL_cvt_i_int(term_t p, int *c);
PL_EXPORT(int)		PL_cvt_i_long(term_t p, long *c);
PL_EXPORT(int)		PL_cvt_i_size_t(term_t p, size_t *c);
PL_EXPORT(int)		PL_cvt_i_float(term_t p, double *c);
PL_EXPORT(int)		PL_cvt_i_single(term_t p, float *c);
PL_EXPORT(int)		PL_cvt_i_string(term_t p, char **c);
PL_EXPORT(int)		PL_cvt_i_codes(term_t p, char **c);
PL_EXPORT(int)		PL_cvt_i_atom(term_t p, atom_t *c);
PL_EXPORT(int)		PL_cvt_i_address(term_t p, void *c);
PL_EXPORT(int)		PL_cvt_o_int64(int64_t c, term_t p);
PL_EXPORT(int)		PL_cvt_o_float(double c, term_t p);
PL_EXPORT(int)		PL_cvt_o_single(float c, term_t p);
PL_EXPORT(int)		PL_cvt_o_string(const char *c, term_t p);
PL_EXPORT(int)		PL_cvt_o_codes(const char *c, term_t p);
PL_EXPORT(int)		PL_cvt_o_atom(atom_t c, term_t p);
PL_EXPORT(int)		PL_cvt_o_address(void *address, term_t p);
PL_EXPORT(term_t)	PL_new_nil_ref(void);

/* set/get encoding for PL_cvt_*_string() functions.  The default
   is UTF-8 (REP_UTF8)
*/

PL_EXPORT(int)		PL_cvt_encoding(void);
PL_EXPORT(int)		PL_cvt_set_encoding(int enc);
PL_EXPORT(void)		SP_set_state(int state);
PL_EXPORT(int)		SP_get_state(void);


		 /*******************************
		 *	     COMPARE		*
		 *******************************/

PL_EXPORT(int)		PL_compare(term_t t1, term_t t2);
PL_EXPORT(int)		PL_same_compound(term_t t1, term_t t2);

		 /*******************************
		 *	     MESSAGES		*
		 *******************************/

PL_EXPORT(int)		PL_warning(const char *fmt, ...);
PL_EXPORT(void)		PL_fatal_error(const char *fmt, ...);

		 /*******************************
		 *      RECORDED DATABASE	*
		 *******************************/

PL_EXPORT(record_t)	PL_record(term_t term);
PL_EXPORT(int)		PL_recorded(record_t record, term_t term);
PL_EXPORT(void)		PL_erase(record_t record);

PL_EXPORT(char *)	PL_record_external(term_t t, size_t *size);
PL_EXPORT(int)		PL_recorded_external(const char *rec, term_t term);
PL_EXPORT(int)		PL_erase_external(char *rec);

		 /*******************************
		 *	   PROLOG FLAGS		*
		 *******************************/

#define PL_set_feature  PL_set_prolog_flag /* compatibility */
PL_EXPORT(int)		PL_set_prolog_flag(const char *name, int type, ...);


		 /*******************************
		 *	INTERNAL FUNCTIONS	*
		 *******************************/

PL_EXPORT(PL_atomic_t)	_PL_get_atomic(term_t t);
PL_EXPORT(void)		_PL_put_atomic(term_t t, PL_atomic_t a);
PL_EXPORT(int)		_PL_unify_atomic(term_t t, PL_atomic_t a);
PL_EXPORT(void)		_PL_get_arg(int index, term_t t, term_t a);


		 /*******************************
		 *	    CHAR BUFFERS	*
		 *******************************/

#define CVT_ATOM	0x0001
#define CVT_STRING	0x0002
#define CVT_LIST	0x0004
#define CVT_INTEGER	0x0008
#define CVT_FLOAT	0x0010
#define CVT_VARIABLE	0x0020
#define CVT_NUMBER	(CVT_INTEGER|CVT_FLOAT)
#define CVT_ATOMIC	(CVT_NUMBER|CVT_ATOM|CVT_STRING)
#define CVT_WRITE	0x0040
#define CVT_WRITE_CANONICAL 0x0080
#define CVT_ALL		(CVT_ATOMIC|CVT_LIST)
#define CVT_MASK	0x00ff

#define BUF_DISCARDABLE	0x0000
#define BUF_RING	0x0100
#define BUF_MALLOC	0x0200

#define CVT_EXCEPTION	0x10000		/* throw exception on error */
#define CVT_VARNOFAIL	0x20000		/* return 2 if argument is unbound */

/* - - - - - - - - - - - - - - - - - - - - - - - - - - - - - - - - - - - - -
Output   representation   for   PL_get_chars()     and    friends.   The
prepresentation type REP_FN is for   PL_get_file_name()  and friends. On
Windows we use UTF-8 which is translated   by the `XOS' layer to Windows
UNICODE file functions.
- - - - - - - - - - - - - - - - - - - - - - - - - - - - - - - - - - - - - */

#define REP_ISO_LATIN_1 0x0000		/* output representation */
#define REP_UTF8	0x1000
#define REP_MB		0x2000
#ifdef __WINDOWS__
#define REP_FN		REP_UTF8
#else
#define REP_FN		REP_MB
#endif

#define PL_DIFF_LIST	0x20000		/* PL_unify_chars() */


#ifdef SIO_MAGIC			/* defined from <SWI-Stream.h> */
		 /*******************************
		 *	  STREAM SUPPORT	*
		 *******************************/

					/* Make IOSTREAM known to Prolog */
#define PL_open_stream  PL_unify_stream	/* compatibility */
PL_EXPORT(int)		PL_unify_stream(term_t t, IOSTREAM *s);
PL_EXPORT(int)		PL_get_stream_handle(term_t t, IOSTREAM **s);
PL_EXPORT(int)		PL_release_stream(IOSTREAM *s);
PL_EXPORT(IOSTREAM *)	PL_open_resource(module_t m,
					 const char *name,
					 const char *rc_class,
					 const char *mode);

PL_EXPORT(IOSTREAM *)*_PL_streams(void);	/* base of streams */
#ifndef PL_KERNEL
#define Suser_input  (_PL_streams()[0])
#define Suser_output (_PL_streams()[1])
#define Suser_error  (_PL_streams()[2])
#endif

#define PL_WRT_QUOTED		0x01	/* quote atoms */
#define PL_WRT_IGNOREOPS	0x02	/* ignore list/operators */
#define PL_WRT_NUMBERVARS	0x04	/* print $VAR(N) as a variable */
#define PL_WRT_PORTRAY		0x08	/* call portray */
#define PL_WRT_CHARESCAPES	0x10	/* Output ISO escape sequences */
#define PL_WRT_BACKQUOTED_STRING 0x20	/* Write strings as `...` */
					/* Write attributed variables */
#define PL_WRT_ATTVAR_IGNORE	0x040	/* Default: just write the var */
#define PL_WRT_ATTVAR_DOTS	0x080	/* Write as Var{...} */
#define PL_WRT_ATTVAR_WRITE	0x100	/* Write as Var{Attributes} */
#define PL_WRT_ATTVAR_PORTRAY	0x200	/* Use Module:portray_attrs/2 */
#define PL_WRT_ATTVAR_MASK \
	(PL_WRT_ATTVAR_IGNORE | \
	 PL_WRT_ATTVAR_DOTS | \
	 PL_WRT_ATTVAR_WRITE | \
	 PL_WRT_ATTVAR_PORTRAY)
#define PL_WRT_BLOB_PORTRAY	0x400	/* Use portray to emit non-text blobs */
#define PL_WRT_NO_CYCLES	0x800	/* Never emit @(Template,Subst) */
#define PL_WRT_LIST	       0x1000	/* Write [...], even with ignoreops */
#define PL_WRT_NEWLINE	       0x2000	/* Add a newline */

PL_EXPORT(int) PL_write_term(IOSTREAM *s,
			     term_t term,
			     int precedence,
			     int flags);

					/* PL_ttymode() results */
#define PL_NOTTY	0		/* -tty in effect */
#define PL_RAWTTY	1		/* get_single_char/1 */
#define PL_COOKEDTTY	2		/* normal input */

PL_EXPORT(int)		PL_ttymode(IOSTREAM *s);

#endif /*SIO_MAGIC*/

PL_EXPORT(int) PL_chars_to_term(const char *chars,
				 term_t term);


		 /*******************************
		 *	    EMBEDDING		*
		 *******************************/

PL_EXPORT(int)		PL_initialise(int argc, char **argv);
PL_EXPORT(int)		PL_is_initialised(int *argc, char ***argv);
#ifdef __CYGWIN__
PL_EXPORT(void)		PL_install_readline(void);
#else
install_t		PL_install_readline(void);
#endif
PL_EXPORT(int)		PL_toplevel(void);
PL_EXPORT(int)		PL_cleanup(int status);
PL_EXPORT(void)		PL_cleanup_fork();
PL_EXPORT(void)		PL_halt(int status) NORETURN;

		 /*******************************
		 *      INPUT/PROMPT/ETC	*
		 *******************************/

/* - - - - - - - - - - - - - - - - - - - - - - - - - - - - - - - - - - - - -
NOTE: the functions in this section are   not  documented, as as yet not
adviced for public usage.  They  are   intended  to  provide an abstract
interface for the GNU readline  interface   as  defined in pl-rl.c. This
abstract interface is necessary to make an embeddable system without the
readline overhead.
- - - - - - - - - - - - - - - - - - - - - - - - - - - - - - - - - - - - - */
					/* PL_dispatch() modes */
#define PL_DISPATCH_NOWAIT    0		/* Dispatch only once */
#define PL_DISPATCH_WAIT      1		/* Dispatch till input available */
#define PL_DISPATCH_INSTALLED 2		/* dispatch function installed? */

PL_EXPORT(int)		PL_dispatch(int fd, int wait);
PL_EXPORT(void)		PL_add_to_protocol(const char *buf, size_t count);
PL_EXPORT(char *)	PL_prompt_string(int fd);
PL_EXPORT(void)		PL_write_prompt(int dowrite);
PL_EXPORT(void)		PL_prompt_next(int fd);
PL_EXPORT(char *)	PL_atom_generator(const char *prefix, int state);
PL_EXPORT(pl_wchar_t*)  PL_atom_generator_w(const pl_wchar_t *pref,
					    pl_wchar_t *buffer,
					    size_t buflen,
					    int state);


		 /*******************************
		 *	MEMORY ALLOCATION	*
		 *******************************/

PL_EXPORT(void *)	PL_malloc(size_t size);
PL_EXPORT(void *)	PL_malloc_atomic(size_t size);
PL_EXPORT(void *)	PL_malloc_uncollectable(size_t size);
PL_EXPORT(void *)	PL_malloc_atomic_uncollectable(size_t size);
PL_EXPORT(void *)	PL_realloc(void *mem, size_t size);
PL_EXPORT(void *)	PL_malloc_unmanaged(size_t size);
PL_EXPORT(void *)	PL_malloc_atomic_unmanaged(size_t size);
PL_EXPORT(void)		PL_free(void *mem);
PL_EXPORT(int)		PL_linger(void *mem);


		/********************************
		*             HOOKS		*
		********************************/

#define PL_DISPATCH_INPUT   0		/* There is input available */
#define PL_DISPATCH_TIMEOUT 1		/* Dispatch timeout */

typedef int  (*PL_dispatch_hook_t)(int fd);
typedef void (*PL_abort_hook_t)(void);
typedef void (*PL_initialise_hook_t)(int argc, char **argv);
typedef int  (*PL_agc_hook_t)(atom_t a);

PL_EXPORT(PL_dispatch_hook_t)	PL_dispatch_hook(PL_dispatch_hook_t);
PL_EXPORT(void)			PL_abort_hook(PL_abort_hook_t);
PL_EXPORT(void)			PL_initialise_hook(PL_initialise_hook_t);
PL_EXPORT(int)			PL_abort_unhook(PL_abort_hook_t);
PL_EXPORT(PL_agc_hook_t)	PL_agc_hook(PL_agc_hook_t);


		/********************************
		*            SIGNALS            *
		*********************************/

#define PL_SIGSYNC	0x00010000	/* call handler synchronously */
#define PL_SIGNOFRAME	0x00020000	/* Do not create a Prolog frame */

PL_EXPORT(void) (*PL_signal(int sig, void (*func)(int)))(int);
PL_EXPORT(void) PL_interrupt(int sig);
PL_EXPORT(int)  PL_raise(int sig);
PL_EXPORT(int)  PL_handle_signals(void);
PL_EXPORT(int)	PL_get_signum_ex(term_t sig, int *n);


		/********************************
		*      PROLOG ACTION/QUERY      *
		*********************************/

#define	PL_ACTION_TRACE		1	/* switch to trace mode */
#define PL_ACTION_DEBUG		2	/* switch to debug mode */
#define PL_ACTION_BACKTRACE	3	/* show a backtrace (stack dump) */
#define PL_ACTION_BREAK		4	/* create a break environment */
#define PL_ACTION_HALT		5	/* halt Prolog execution */
#define PL_ACTION_ABORT		6	/* generate a Prolog abort */
					/* 7: Obsolete PL_ACTION_SYMBOLFILE */
#define PL_ACTION_WRITE		8	/* write via Prolog i/o buffer */
#define PL_ACTION_FLUSH		9	/* Flush Prolog i/o buffer */
#define PL_ACTION_GUIAPP	10	/* Win32: set when this is a gui */
#define PL_ACTION_ATTACH_CONSOLE 11	/* MT: Attach a console */
#define PL_GMP_SET_ALLOC_FUNCTIONS 12	/* GMP: do not change allocation functions */

PL_EXPORT(int)	 PL_action(int, ...);	/* perform some action */
PL_EXPORT(void) PL_on_halt(void (*)(int, void *), void *);

		/********************************
		*         QUERY PROLOG          *
		*********************************/

#define PL_QUERY_ARGC		1	/* return main() argc */
#define PL_QUERY_ARGV		2	/* return main() argv */
					/* 3: Obsolete PL_QUERY_SYMBOLFILE */
					/* 4: Obsolete PL_QUERY_ORGSYMBOLFILE*/
#define PL_QUERY_GETC		5	/* Read character from terminal */
#define PL_QUERY_MAX_INTEGER	6	/* largest integer */
#define PL_QUERY_MIN_INTEGER	7	/* smallest integer */
#define PL_QUERY_MAX_TAGGED_INT	8	/* largest tagged integer */
#define PL_QUERY_MIN_TAGGED_INT	9	/* smallest tagged integer */
#define PL_QUERY_VERSION        10	/* 207006 = 2.7.6 */
#define PL_QUERY_MAX_THREADS	11	/* maximum thread count */
#define PL_QUERY_ENCODING	12	/* I/O encoding */
#define PL_QUERY_USER_CPU	13	/* User CPU in milliseconds */
#define PL_QUERY_HALTING	14	/* If TRUE, we are in PL_cleanup() */

PL_EXPORT(intptr_t)	PL_query(int);	/* get information from Prolog */


		 /*******************************
		 *	  PROLOG THREADS	*
		 *******************************/

typedef struct
{ long	    local_size;			/* Stack sizes (Kbytes) */
  long	    global_size;
  long	    trail_size;
  long	    argument_size;
  char *    alias;			/* alias name */
  int	  (*cancel)(int id);		/* cancel function */
  void *    reserved[5];		/* reserved for extensions */
} PL_thread_attr_t;


PL_EXPORT(int)	PL_thread_self(void);	/* Prolog thread id (-1 if none) */
PL_EXPORT(int)  PL_unify_thread_id(term_t t, int i);
PL_EXPORT(int)	PL_get_thread_id_ex(term_t t, int *idp);
PL_EXPORT(int)	PL_get_thread_alias(int tid, atom_t *alias);	/* Locks alias */
PL_EXPORT(int)	PL_thread_attach_engine(PL_thread_attr_t *attr);
PL_EXPORT(int)	PL_thread_destroy_engine(void);
PL_EXPORT(int)	PL_thread_at_exit(void (*function)(void *),
				  void *closure,
				  int global);
PL_EXPORT(int)	PL_thread_raise(int tid, int sig);
#if defined(_WINDOWS_) || defined(_WINDOWS_H)	/* <windows.h> is included */
PL_EXPORT(int) PL_w32thread_raise(DWORD dwTid, int sig);
PL_EXPORT(int) PL_wait_for_console_input(void *handle);
PL_EXPORT(int) PL_w32_wrap_ansi_console(void);
#endif

		 /*******************************
		 *	 ENGINES (MT-ONLY)	*
		 *******************************/

#define PL_ENGINE_MAIN	  ((PL_engine_t)0x1)
#define PL_ENGINE_CURRENT ((PL_engine_t)0x2)

#define PL_ENGINE_SET   0		/* engine set successfully */
#define PL_ENGINE_INVAL	2		/* engine doesn't exist */
#define PL_ENGINE_INUSE	3		/* engine is in use */

PL_EXPORT(PL_engine_t)	PL_create_engine(PL_thread_attr_t *attributes);
PL_EXPORT(int)		PL_set_engine(PL_engine_t engine, PL_engine_t *old);
PL_EXPORT(int)		PL_destroy_engine(PL_engine_t engine);


		 /*******************************
		 *	     PROFILER		*
		 *******************************/

typedef struct
{ int	(*unify)(term_t t, void *handle);	/* implementation --> Prolog */
  int   (*get)(term_t t, void **handle);	/* Prolog --> implementation */
  void	(*activate)(int active);		/* (de)activate */
  intptr_t	magic;					/* PROFTYPE_MAGIC */
} PL_prof_type_t;

PL_EXPORT(int)		PL_register_profile_type(PL_prof_type_t *type);
PL_EXPORT(void*)	PL_prof_call(void *handle, PL_prof_type_t *type);
PL_EXPORT(void)		PL_prof_exit(void *node);


		 /*******************************
		 *	 WINDOWS MESSAGES	*
		 *******************************/

#if defined(_WINDOWS_) || defined(_WINDOWS_H)	/* <windows.h> is included */
#define PL_MSG_EXCEPTION_RAISED -1
#define PL_MSG_IGNORED 0
#define PL_MSG_HANDLED 1

PL_EXPORT(LRESULT)	PL_win_message_proc(HWND hwnd,
					    UINT message,
					    WPARAM wParam,
					    LPARAM lParam);
#endif /* _WINDOWS_/_WINDOWS_H */


		 /*******************************
		 *       FAST XPCE SUPPORT	*
		 *******************************/

typedef struct
{ int type;				/* PL_INTEGER or PL_ATOM */
  union
  { uintptr_t i;			/* integer reference value */
    atom_t	  a;			/* atom reference value */
  } value;
} xpceref_t;

PL_EXPORT(int) _PL_get_xpce_reference(term_t t, xpceref_t *ref);
PL_EXPORT(int) _PL_unify_xpce_reference(term_t t, xpceref_t *ref);
PL_EXPORT(int) _PL_put_xpce_reference_i(term_t t, uintptr_t r);
PL_EXPORT(int) _PL_put_xpce_reference_a(term_t t, atom_t name);



		 /*******************************
		 *         TRACE SUPPORT	*
		 *******************************/

#ifndef _PL_INCLUDE_H
typedef void *QueryFrame;
typedef void *LocalFrame;
typedef void *Code;
#endif

typedef struct pl_context_t
{ PL_engine_t   ld;			/* Engine */
  QueryFrame	qf;			/* Current query */
  LocalFrame	fr;			/* Current localframe */
  Code		pc;			/* Code pointer */
  void *	reserved[10];		/* Reserved for extensions */
} pl_context_t;

PL_EXPORT(int)	PL_get_context(struct pl_context_t *c, int thead_id);
PL_EXPORT(int)	PL_step_context(struct pl_context_t *c);
PL_EXPORT(int)	PL_describe_context(struct pl_context_t *c,
				    char *buf, size_t len);

#ifdef __cplusplus
}
#endif

#endif /*_FLI_H_INCLUDED*/<|MERGE_RESOLUTION|>--- conflicted
+++ resolved
@@ -56,11 +56,7 @@
 /* PLVERSION: 10000 * <Major> + 100 * <Minor> + <Patch> */
 
 #ifndef PLVERSION
-<<<<<<< HEAD
-#define PLVERSION 60000
-=======
-#define PLVERSION 60101
->>>>>>> 92eb4c2a
+#define PLVERSION 60001
 #endif
 
 		 /*******************************
