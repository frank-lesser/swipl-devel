--- conflicted
+++ resolved
@@ -54,11 +54,7 @@
 /* PLVERSION: 10000 * <Major> + 100 * <Minor> + <Patch> */
 
 #ifndef PLVERSION
-<<<<<<< HEAD
-#define PLVERSION 51002
-=======
-#define PLVERSION 51110
->>>>>>> 80345efd
+#define PLVERSION 51003
 #endif
 
 		 /*******************************
