/*  $Id$

    Part of SWI-Prolog

    Author:        Jan Wielemaker
    E-mail:        J.Wielemak@cs.vu.nl
    WWW:           http://www.swi-prolog.org
    Copyright (C): 1985-2010, University of Amsterdam

    This library is free software; you can redistribute it and/or
    modify it under the terms of the GNU Lesser General Public
    License as published by the Free Software Foundation; either
    version 2.1 of the License, or (at your option) any later version.

    This library is distributed in the hope that it will be useful,
    but WITHOUT ANY WARRANTY; without even the implied warranty of
    MERCHANTABILITY or FITNESS FOR A PARTICULAR PURPOSE.  See the GNU
    Lesser General Public License for more details.

    You should have received a copy of the GNU Lesser General Public
    License along with this library; if not, write to the Free Software
    Foundation, Inc., 51 Franklin Street, Fifth Floor, Boston, MA  02110-1301  USA
*/

#ifndef _FLI_H_INCLUDED
#define _FLI_H_INCLUDED

#ifndef __SWI_PROLOG__	/* use this to switch on Prolog dialect */
#define __SWI_PROLOG__	/* normally defined by the swipl-ld compiler driver */
#endif

#ifndef __WINDOWS__
#if defined(_MSC_VER) || defined(__MINGW32__)
#define __WINDOWS__ 1
#endif
#endif

#include <stdarg.h>
#include <stdlib.h>			/* get size_t */
#include <stddef.h>
#ifdef _MSC_VER
typedef __int64 int64_t;
typedef unsigned __int64 uint64_t;
#if (_MSC_VER < 1300)
typedef long intptr_t;
typedef unsigned long uintptr_t;
#endif
#else
#include <inttypes.h>			/* more portable than stdint.h */
#endif

#ifdef __cplusplus
extern "C" {
#endif

/* PLVERSION: 10000 * <Major> + 100 * <Minor> + <Patch> */

#ifndef PLVERSION
<<<<<<< HEAD
#define PLVERSION 51006
=======
#define PLVERSION 51137
>>>>>>> da85072c
#endif

		 /*******************************
		 *	       EXPORT		*
		 *******************************/

/* - - - - - - - - - - - - - - - - - - - - - - - - - - - - - - - - - - - - -
Traditional and ELF-based Unix systems  don't   need  all this, but COFF
based systems need  to  import  and   export  symbols  explicitely  from
executables and shared objects (DLL). On some systems (e.g. AIX) this is
achieved using import/export files, on Windows   this  is achieved using
special  declarations  on  exported  symbols.  So,  a  symbol  is  local
(static), shared between the objects building   an executable or DLL (no
special declaration) or exported from the executable or DLL.

Both using native Microsoft MSVC as well   as recent Cygwin (tested 1.1)
compilers support __declspec(...) for exporting symbols.

As SWI-Prolog.h can be included seperately or together with this file we
duplicated this stuff.
- - - - - - - - - - - - - - - - - - - - - - - - - - - - - - - - - - - - - */

#ifndef _PL_EXPORT_DONE
#define _PL_EXPORT_DONE

#if (defined(__WINDOWS__) || defined(__CYGWIN__)) && !defined(__LCC__)
#define HAVE_DECLSPEC
#endif

#ifdef HAVE_DECLSPEC
# ifdef PL_KERNEL
#define PL_EXPORT(type)		__declspec(dllexport) type
#define PL_EXPORT_DATA(type)	__declspec(dllexport) type
#define install_t		void
# else
#  ifdef __BORLANDC__
#define PL_EXPORT(type)		type _stdcall
#define PL_EXPORT_DATA(type)	extern type
#  else
#   ifdef __MINGW32__
#define PL_EXPORT(type)		extern type
#define PL_EXPORT_DATA(type)	extern type
#   else
#define PL_EXPORT(type)		extern type
#define PL_EXPORT_DATA(type)	__declspec(dllimport) type
#   endif
#  endif
#define install_t		__declspec(dllexport) void
# endif
#else /*HAVE_DECLSPEC*/
#define PL_EXPORT(type)		extern type
#define PL_EXPORT_DATA(type)	extern type
#define install_t		void
#endif /*HAVE_DECLSPEC*/
#endif /*_PL_EXPORT_DONE*/


		 /*******************************
		 *	  GCC ATTRIBUTES	*
		 *******************************/

#if __GNUC__ >= 4
#define WUNUSED __attribute__((warn_unused_result))
#else
#define WUNUSED
#endif


		 /*******************************
		 *	       TYPES		*
		 *******************************/

#ifdef _PL_INCLUDE_H
typedef Module		module_t;	/* a module */
typedef Procedure	predicate_t;	/* a predicate handle */
typedef Record		record_t;	/* handle to a recorded term */
typedef struct PL_local_data *PL_engine_t; /* handle to a engine */
#else
typedef	uintptr_t	atom_t;		/* Prolog atom */
typedef uintptr_t	functor_t;	/* Name/arity pair */
typedef void *		module_t;	/* Prolog module */
typedef void *		predicate_t;	/* Prolog procedure */
typedef void *		record_t;	/* Prolog recorded term */
#ifndef PL_HAVE_TERM_T
#define PL_HAVE_TERM_T
typedef uintptr_t	term_t;		/* opaque term handle */
#endif
typedef uintptr_t	qid_t;		/* opaque query handle */
typedef uintptr_t	PL_fid_t;	/* opaque foreign context handle */
typedef void *		control_t;	/* non-deterministic control arg */
typedef void *		PL_engine_t;	/* opaque engine handle */
#endif
typedef uintptr_t	PL_atomic_t;	/* same a word */
typedef uintptr_t	foreign_t;	/* return type of foreign functions */
typedef wchar_t	        pl_wchar_t;	/* Prolog wide character */
#ifdef __cplusplus
typedef void *		pl_function_t;	/* can only pass function as void * */
#else
typedef foreign_t	(*pl_function_t)(); /* foreign language functions */
#endif

#ifndef NORETURN
#define NORETURN
#endif

#define fid_t PL_fid_t			/* avoid AIX name-clash */

					/* values for PL_get_term_value() */
typedef union
{ int64_t i;				/* PL_INTEGER */
  double f;				/* PL_FLOAT */
  char * s;				/* PL_STRING */
  atom_t a;				/* PL_ATOM */
  struct				/* PL_TERM */
  { atom_t name;
    int    arity;
  } t;
} term_value_t;

#ifndef TRUE
#define TRUE	(1)
#define FALSE	(0)
#endif

		 /*******************************
		 *      TERM-TYPE CONSTANTS	*
		 *******************************/
					/* PL_unify_term() arguments */
#define	PL_VARIABLE	 (1)		/* nothing */
#define PL_ATOM		 (2)		/* const char * */
#define PL_INTEGER	 (3)		/* int */
#define PL_FLOAT	 (4)		/* double */
#define PL_STRING	 (5)		/* const char * */
#define PL_TERM		 (6)

					/* PL_unify_term() */
#define PL_FUNCTOR	 (10)		/* functor_t, arg ... */
#define PL_LIST		 (11)		/* length, arg ... */
#define PL_CHARS	 (12)		/* const char * */
#define PL_POINTER	 (13)		/* void * */
					/* PlArg::PlArg(text, type) */
#define PL_CODE_LIST	 (14)		/* [ascii...] */
#define PL_CHAR_LIST	 (15)		/* [h,e,l,l,o] */
#define PL_BOOL		 (16)		/* PL_set_prolog_flag() */
#define PL_FUNCTOR_CHARS (17)		/* PL_unify_term() */
#define _PL_PREDICATE_INDICATOR (18)	/* predicate_t (Procedure) */
#define PL_SHORT	 (19)		/* short */
#define PL_INT		 (20)		/* int */
#define PL_LONG		 (21)		/* long */
#define PL_DOUBLE	 (22)		/* double */
#define PL_NCHARS	 (23)		/* size_t, const char * */
#define PL_UTF8_CHARS	 (24)		/* const char * */
#define PL_UTF8_STRING	 (25)		/* const char * */
#define PL_INT64	 (26)		/* int64_t */
#define PL_NUTF8_CHARS	 (27)		/* size_t, const char * */
#define PL_NUTF8_CODES	 (29)		/* size_t, const char * */
#define PL_NUTF8_STRING	 (30)		/* size_t, const char * */
#define PL_NWCHARS	 (31)		/* size_t, const wchar_t * */
#define PL_NWCODES	 (32)		/* size_t, const wchar_t * */
#define PL_NWSTRING	 (33)		/* size_t, const wchar_t * */
#define PL_MBCHARS	 (34)		/* const char * */
#define PL_MBCODES	 (35)		/* const char * */
#define PL_MBSTRING	 (36)		/* const char * */
#define PL_INTPTR	 (37)		/* intptr_t */
#define PL_CHAR		 (38)		/* int */
#define PL_CODE		 (39)		/* int */
#define PL_BYTE		 (40)		/* int */
					/* PL_skip_list() */
#define PL_PARTIAL_LIST	 (41)		/* a partial list */
#define PL_CYCLIC_TERM	 (42)		/* a cyclic list/term */
#define PL_NOT_A_LIST	 (43)		/* Object is not a list */

/* Or'ed flags for PL_set_prolog_flag() */
/* MUST fit in a short int! */
#define FF_READONLY	 0x1000		/* Read-only prolog flag */
#define FF_KEEP		 0x2000		/* keep prolog flag if already set */
#define FF_NOCREATE	 0x4000		/* Fail if flag is non-existent */
#define FF_MASK		 0xf000


		/********************************
		*    DETERMINISTIC CALL/RETURN  *
		*********************************/

#define	PL_succeed	return TRUE	/* succeed deterministically */
#define PL_fail		return FALSE	/* fail */


		/********************************
		* NON-DETERMINISTIC CALL/RETURN *
		*********************************/

/*  Note 1: Non-deterministic foreign functions may also use the deterministic
    return methods PL_succeed and PL_fail.

    Note 2: The argument to PL_retry is a sizeof(ptr)-2 bits signed
    integer (use type intptr_t).
*/

#define PL_FIRST_CALL		(0)
#define PL_CUTTED		(1)	/* deprecated */
#define PL_PRUNED		(1)
#define PL_REDO			(2)

#define PL_retry(n)		return _PL_retry(n)
#define PL_retry_address(a)	return _PL_retry_address(a)

PL_EXPORT(foreign_t)	_PL_retry(intptr_t);
PL_EXPORT(foreign_t)	_PL_retry_address(void *);
PL_EXPORT(int)		PL_foreign_control(control_t);
PL_EXPORT(intptr_t)	PL_foreign_context(control_t);
PL_EXPORT(void *)	PL_foreign_context_address(control_t);


		/********************************
		*      REGISTERING FOREIGNS     *
		*********************************/

typedef struct PL_extension
{ const char   *predicate_name;		/* Name of the predicate */
  short		arity;			/* Arity of the predicate */
  pl_function_t	function;		/* Implementing functions */
  short		flags;			/* Or of PL_FA_... */
} PL_extension;

#define PL_FA_NOTRACE		(0x01)	/* foreign cannot be traced */
#define PL_FA_TRANSPARENT	(0x02)	/* foreign is module transparent */
#define PL_FA_NONDETERMINISTIC	(0x04)	/* foreign is non-deterministic */
#define PL_FA_VARARGS		(0x08)	/* call using t0, ac, ctx */
#define PL_FA_CREF		(0x10)	/* Internal: has clause-reference */
#define PL_FA_ISO		(0x20)	/* Internal: ISO core predicate */
#define PL_FA_META		(0x40)	/* Additional meta-argument spec */

extern			PL_extension PL_extensions[]; /* not Win32! */
PL_EXPORT(void)		PL_register_extensions(const PL_extension *e);
PL_EXPORT(void)		PL_register_extensions_in_module(const char *module, const PL_extension *e);
PL_EXPORT(int)		PL_register_foreign(const char *name, int arity,
					    pl_function_t func,
					    int flags, ...);
PL_EXPORT(int)		PL_register_foreign_in_module(const char *module,
						      const char *name, int arity,
						      pl_function_t func,
						      int flags, ...);
PL_EXPORT(void)		PL_load_extensions(const PL_extension *e);

		 /*******************************
		 *	      LICENSE		*
		 *******************************/

void			PL_license(const char *license, const char *module);

		/********************************
		*            MODULES            *
		*********************************/

PL_EXPORT(module_t)	PL_context(void);
PL_EXPORT(atom_t)	PL_module_name(module_t module);
PL_EXPORT(module_t)	PL_new_module(atom_t name);
PL_EXPORT(int)		PL_strip_module(term_t in, module_t *m, term_t out);


		 /*******************************
		 *	     CALL-BACK		*
		 *******************************/

#ifdef PL_KERNEL
#define PL_Q_DEBUG		0x01	/* = TRUE for backward compatibility */
#endif
#define PL_Q_NORMAL		0x02	/* normal usage */
#define PL_Q_NODEBUG		0x04	/* use this one */
#define PL_Q_CATCH_EXCEPTION	0x08	/* handle exceptions in C */
#define PL_Q_PASS_EXCEPTION	0x10	/* pass to parent environment */
#ifdef PL_KERNEL
#define PL_Q_DETERMINISTIC	0x20	/* call was deterministic */
#endif

			/* Foreign context frames */
PL_EXPORT(fid_t)	PL_open_foreign_frame(void);
PL_EXPORT(void)		PL_rewind_foreign_frame(fid_t cid);
PL_EXPORT(void)		PL_close_foreign_frame(fid_t cid);
PL_EXPORT(void)		PL_discard_foreign_frame(fid_t cid);

			/* Finding predicates */
PL_EXPORT(predicate_t)	PL_pred(functor_t f, module_t m);
PL_EXPORT(predicate_t)	PL_predicate(const char *name, int arity,
				     const char* module);
PL_EXPORT(int)		PL_predicate_info(predicate_t pred,
					  atom_t *name, int *arity,
					  module_t *module);

			/* Call-back */
PL_EXPORT(qid_t)	PL_open_query(module_t m, int flags,
				      predicate_t pred, term_t t0);
PL_EXPORT(int)		PL_next_solution(qid_t qid) WUNUSED;
PL_EXPORT(void)		PL_close_query(qid_t qid);
PL_EXPORT(void)		PL_cut_query(qid_t qid);

			/* Simplified (but less flexible) call-back */
PL_EXPORT(int)		PL_call(term_t t, module_t m);
PL_EXPORT(int)		PL_call_predicate(module_t m, int debug,
					  predicate_t pred, term_t t0);
			/* Handling exceptions */
PL_EXPORT(term_t)	PL_exception(qid_t qid);
PL_EXPORT(int)		PL_raise_exception(term_t exception);
PL_EXPORT(int)		PL_throw(term_t exception);
PL_EXPORT(void)		PL_clear_exception(void);


		 /*******************************
		 *        TERM-REFERENCES	*
		 *******************************/

			/* Creating and destroying term-refs */
PL_EXPORT(term_t)	PL_new_term_refs(int n);
PL_EXPORT(term_t)	PL_new_term_ref(void);
PL_EXPORT(term_t)	PL_copy_term_ref(term_t from);
PL_EXPORT(void)		PL_reset_term_refs(term_t r);

			/* Constants */
PL_EXPORT(atom_t)	PL_new_atom(const char *s);
PL_EXPORT(atom_t)	PL_new_atom_nchars(size_t len, const char *s);
PL_EXPORT(atom_t)	PL_new_atom_wchars(size_t len, const wchar_t *s);
PL_EXPORT(const char *)	PL_atom_chars(atom_t a);
PL_EXPORT(const char *) PL_atom_nchars(atom_t a, size_t *len);
PL_EXPORT(const wchar_t *) PL_atom_wchars(atom_t a, size_t *len);
#ifndef O_DEBUG_ATOMGC
PL_EXPORT(void)		PL_register_atom(atom_t a);
PL_EXPORT(void)		PL_unregister_atom(atom_t a);
#endif
PL_EXPORT(functor_t)	PL_new_functor(atom_t f, int a);
PL_EXPORT(atom_t)	PL_functor_name(functor_t f);
PL_EXPORT(int)		PL_functor_arity(functor_t f);

			/* Get C-values from Prolog terms */
PL_EXPORT(int)		PL_get_atom(term_t t, atom_t *a) WUNUSED;
PL_EXPORT(int)		PL_get_bool(term_t t, int *value) WUNUSED;
PL_EXPORT(int)		PL_get_atom_chars(term_t t, char **a) WUNUSED;
#define PL_get_string_chars(t, s, l) PL_get_string(t,s,l)
					/* PL_get_string() is deprecated */
PL_EXPORT(int)		PL_get_string(term_t t, char **s, size_t *len); WUNUSED
PL_EXPORT(int)		PL_get_chars(term_t t, char **s, unsigned int flags) WUNUSED;
PL_EXPORT(int)		PL_get_list_chars(term_t l, char **s,
					  unsigned int flags) WUNUSED;
PL_EXPORT(int)		PL_get_atom_nchars(term_t t, size_t *len, char **a) WUNUSED;
PL_EXPORT(int)		PL_get_list_nchars(term_t l,
					   size_t *len, char **s,
					   unsigned int flags) WUNUSED;
PL_EXPORT(int)		PL_get_nchars(term_t t,
				      size_t *len, char **s,
				      unsigned int flags) WUNUSED;
PL_EXPORT(int)		PL_get_integer(term_t t, int *i) WUNUSED;
PL_EXPORT(int)		PL_get_long(term_t t, long *i) WUNUSED;
PL_EXPORT(int)		PL_get_intptr(term_t t, intptr_t *i) WUNUSED;
PL_EXPORT(int)		PL_get_pointer(term_t t, void **ptr) WUNUSED;
PL_EXPORT(int)		PL_get_float(term_t t, double *f) WUNUSED;
PL_EXPORT(int)		PL_get_functor(term_t t, functor_t *f) WUNUSED;
PL_EXPORT(int)		PL_get_name_arity(term_t t, atom_t *name, int *arity) WUNUSED;
PL_EXPORT(int)		PL_get_module(term_t t, module_t *module) WUNUSED;
PL_EXPORT(int)		PL_get_arg(int index, term_t t, term_t a) WUNUSED;
PL_EXPORT(int)		PL_get_list(term_t l, term_t h, term_t t) WUNUSED;
PL_EXPORT(int)		PL_get_head(term_t l, term_t h) WUNUSED;
PL_EXPORT(int)		PL_get_tail(term_t l, term_t t) WUNUSED;
PL_EXPORT(int)		PL_get_nil(term_t l) WUNUSED;
PL_EXPORT(int)		PL_get_term_value(term_t t, term_value_t *v) WUNUSED;
PL_EXPORT(char *)	PL_quote(int chr, const char *data);

			/* Verify types */
PL_EXPORT(int)		PL_term_type(term_t t);
PL_EXPORT(int)		PL_is_variable(term_t t);
PL_EXPORT(int)		PL_is_ground(term_t t);
PL_EXPORT(int)		PL_is_atom(term_t t);
PL_EXPORT(int)		PL_is_integer(term_t t);
PL_EXPORT(int)		PL_is_string(term_t t);
PL_EXPORT(int)		PL_is_float(term_t t);
PL_EXPORT(int)		PL_is_rational(term_t t);
PL_EXPORT(int)		PL_is_compound(term_t t);
PL_EXPORT(int)		PL_is_callable(term_t t);
PL_EXPORT(int)		PL_is_functor(term_t t, functor_t f);
PL_EXPORT(int)		PL_is_list(term_t t);
PL_EXPORT(int)		PL_is_pair(term_t t);
PL_EXPORT(int)		PL_is_atomic(term_t t);
PL_EXPORT(int)		PL_is_number(term_t t);
PL_EXPORT(int)		PL_is_acyclic(term_t t);

			/* Assign to term-references */
PL_EXPORT(int)		PL_put_variable(term_t t);
PL_EXPORT(int)		PL_put_atom(term_t t, atom_t a);
PL_EXPORT(int)		PL_put_bool(term_t t, int val);
PL_EXPORT(int)		PL_put_atom_chars(term_t t, const char *chars);
PL_EXPORT(int)		PL_put_string_chars(term_t t, const char *chars) WUNUSED;
PL_EXPORT(int)		PL_put_list_chars(term_t t, const char *chars) WUNUSED;
PL_EXPORT(int)		PL_put_list_codes(term_t t, const char *chars) WUNUSED;
PL_EXPORT(int)		PL_put_atom_nchars(term_t t, size_t l, const char *chars);
PL_EXPORT(int)		PL_put_string_nchars(term_t t, size_t len, const char *chars) WUNUSED;
PL_EXPORT(int)		PL_put_list_nchars(term_t t, size_t l, const char *chars) WUNUSED;
PL_EXPORT(int)		PL_put_list_ncodes(term_t t, size_t l, const char *chars) WUNUSED;
PL_EXPORT(int)		PL_put_integer(term_t t, long i) WUNUSED;
PL_EXPORT(int)		PL_put_pointer(term_t t, void *ptr) WUNUSED;
PL_EXPORT(int)		PL_put_float(term_t t, double f) WUNUSED;
PL_EXPORT(int)		PL_put_functor(term_t t, functor_t functor) WUNUSED;
PL_EXPORT(int)		PL_put_list(term_t l) WUNUSED;
PL_EXPORT(void)		PL_put_nil(term_t l);
PL_EXPORT(int)		PL_put_term(term_t t1, term_t t2);

			/* construct a functor or list-cell */
PL_EXPORT(int)		PL_cons_functor(term_t h, functor_t f, ...) WUNUSED;
PL_EXPORT(int)		PL_cons_functor_v(term_t h, functor_t fd, term_t a0) WUNUSED;
PL_EXPORT(int)		PL_cons_list(term_t l, term_t h, term_t t) WUNUSED;

			/* Unify term-references */
PL_EXPORT(int)		PL_unify(term_t t1, term_t t2) WUNUSED;
PL_EXPORT(int)		PL_unify_atom(term_t t, atom_t a) WUNUSED;
PL_EXPORT(int)		PL_unify_atom_chars(term_t t, const char *chars) WUNUSED;
PL_EXPORT(int)		PL_unify_list_chars(term_t t, const char *chars) WUNUSED;
PL_EXPORT(int)		PL_unify_list_codes(term_t t, const char *chars) WUNUSED;
PL_EXPORT(int)		PL_unify_string_chars(term_t t, const char *chars) WUNUSED;
PL_EXPORT(int)		PL_unify_atom_nchars(term_t t, size_t l, const char *s) WUNUSED;
PL_EXPORT(int)		PL_unify_list_ncodes(term_t t, size_t l, const char *s) WUNUSED;
PL_EXPORT(int)		PL_unify_list_nchars(term_t t, size_t l, const char *s) WUNUSED;
PL_EXPORT(int)		PL_unify_string_nchars(term_t t,
					       size_t len,
					       const char *chars) WUNUSED;
PL_EXPORT(int)		PL_unify_bool(term_t t, int n) WUNUSED;
PL_EXPORT(int)		PL_unify_integer(term_t t, intptr_t n) WUNUSED;
PL_EXPORT(int)		PL_unify_float(term_t t, double f) WUNUSED;
PL_EXPORT(int)		PL_unify_pointer(term_t t, void *ptr) WUNUSED;
PL_EXPORT(int)		PL_unify_functor(term_t t, functor_t f) WUNUSED;
PL_EXPORT(int)		PL_unify_list(term_t l, term_t h, term_t t) WUNUSED;
PL_EXPORT(int)		PL_unify_nil(term_t l) WUNUSED;
PL_EXPORT(int)		PL_unify_arg(int index, term_t t, term_t a) WUNUSED;
PL_EXPORT(int)		PL_unify_term(term_t t, ...) WUNUSED;
PL_EXPORT(int)		PL_unify_chars(term_t t, int flags,
				       size_t len, const char *s) WUNUSED;

		 /*******************************
		 *	       LISTS		*
		 *******************************/

PL_EXPORT(int)		PL_skip_list(term_t list, term_t tail, size_t *len);


		 /*******************************
		 *    WIDE CHARACTER VERSIONS	*
		 *******************************/

PL_EXPORT(int)		PL_unify_wchars(term_t t, int type,
					size_t len, const pl_wchar_t *s) WUNUSED;
PL_EXPORT(int)		PL_unify_wchars_diff(term_t t, term_t tail, int type,
					size_t len, const pl_wchar_t *s) WUNUSED;
PL_EXPORT(int)		PL_get_wchars(term_t l,
				      size_t *length, pl_wchar_t **s,
				      unsigned flags) WUNUSED;
PL_EXPORT(size_t)	PL_utf8_strlen(const char *s, size_t len) WUNUSED;


		 /*******************************
		 *	   WIDE INTEGERS	*
		 *******************************/


PL_EXPORT(int)		PL_get_int64(term_t t, int64_t *i) WUNUSED;
PL_EXPORT(int)		PL_unify_int64(term_t t, int64_t value) WUNUSED;
PL_EXPORT(int)		PL_put_int64(term_t t, int64_t i) WUNUSED;


		 /*******************************
		 *     ATTRIBUTED VARIABLES	*
		 *******************************/

PL_EXPORT(int)		PL_is_attvar(term_t t);
PL_EXPORT(int)		PL_get_attr(term_t v, term_t a);


		 /*******************************
		 *	      ERRORS		*
		 *******************************/

PL_EXPORT(int)		PL_get_atom_ex(term_t t, atom_t *a);
PL_EXPORT(int)		PL_get_integer_ex(term_t t, int *i);
PL_EXPORT(int)		PL_get_long_ex(term_t t, long *i);
PL_EXPORT(int)		PL_get_int64_ex(term_t t, int64_t *i);
PL_EXPORT(int)		PL_get_intptr_ex(term_t t, intptr_t *i);
PL_EXPORT(int)		PL_get_size_ex(term_t t, size_t *i);
PL_EXPORT(int)		PL_get_bool_ex(term_t t, int *i);
PL_EXPORT(int)		PL_get_float_ex(term_t t, double *f);
PL_EXPORT(int)		PL_get_char_ex(term_t t, int *p, int eof);
PL_EXPORT(int)		PL_unify_bool_ex(term_t t, int val);
PL_EXPORT(int)		PL_get_pointer_ex(term_t t, void **addrp);
PL_EXPORT(int)		PL_unify_list_ex(term_t l, term_t h, term_t t);
PL_EXPORT(int)		PL_unify_nil_ex(term_t l);
PL_EXPORT(int)		PL_get_list_ex(term_t l, term_t h, term_t t);
PL_EXPORT(int)		PL_get_nil_ex(term_t l);

PL_EXPORT(int)		PL_instantiation_error(term_t culprit);
PL_EXPORT(int)		PL_representation_error(const char *resource);
PL_EXPORT(int)		PL_type_error(const char *expected, term_t culprit);
PL_EXPORT(int)		PL_domain_error(const char *expected, term_t culprit);
PL_EXPORT(int)		PL_existence_error(const char *type, term_t culprit);
PL_EXPORT(int)		PL_permission_error(const char *operation,
					    const char *type, term_t culprit);
PL_EXPORT(int)		PL_resource_error(const char *resource);


		 /*******************************
		 *	       BLOBS		*
		 *******************************/

#define PL_BLOB_MAGIC_B	0x75293a00	/* Magic to validate a blob-type */
#define PL_BLOB_VERSION 1		/* Current version */
#define PL_BLOB_MAGIC	(PL_BLOB_MAGIC_B|PL_BLOB_VERSION)

#define PL_BLOB_UNIQUE	0x01		/* Blob content is unique */
#define PL_BLOB_TEXT	0x02		/* blob contains text */
#define PL_BLOB_NOCOPY	0x04		/* do not copy the data */
#define PL_BLOB_WCHAR	0x08		/* wide character string */

typedef struct PL_blob_t
{ uintptr_t		magic;		/* PL_BLOB_MAGIC */
  uintptr_t		flags;		/* PL_BLOB_* */
  char *		name;		/* name of the type */
  int			(*release)(atom_t a);
  int			(*compare)(atom_t a, atom_t b);
#ifdef SIO_MAGIC
  int			(*write)(IOSTREAM *s, atom_t a, int flags);
#else
  int			(*write)(void *s, atom_t a, int flags);
#endif
  void			(*acquire)(atom_t a);
#ifdef SIO_MAGIC
  int			(*save)(atom_t a, IOSTREAM *s);
  atom_t		(*load)(IOSTREAM *s);
#else
  int			(*save)(atom_t a, void*);
  atom_t		(*load)(void *s);
#endif
					/* private */
  void *		reserved[10];	/* for future extension */
  int			registered;	/* Already registered? */
  int			rank;		/* Rank for ordering atoms */
  struct PL_blob_t *    next;		/* next in registered type-chain */
  atom_t		atom_name;	/* Name as atom */
} PL_blob_t;

PL_EXPORT(int)		PL_is_blob(term_t t, PL_blob_t **type);
PL_EXPORT(int)		PL_unify_blob(term_t t, void *blob, size_t len,
				      PL_blob_t *type);
PL_EXPORT(int)		PL_put_blob(term_t t, void *blob, size_t len,
				    PL_blob_t *type);
PL_EXPORT(int)		PL_get_blob(term_t t, void **blob, size_t *len,
				    PL_blob_t **type);

PL_EXPORT(void*)	PL_blob_data(atom_t a,
				     size_t *len,
				     struct PL_blob_t **type);

PL_EXPORT(void)		PL_register_blob_type(PL_blob_t *type);
PL_EXPORT(PL_blob_t*)	PL_find_blob_type(const char* name);
PL_EXPORT(int)		PL_unregister_blob_type(PL_blob_t *type);


#ifdef __GNU_MP__

		 /*******************************
		 *	       GMP		*
		 *******************************/

PL_EXPORT(int)	PL_get_mpz(term_t t, mpz_t mpz) WUNUSED;
PL_EXPORT(int)	PL_get_mpq(term_t t,  mpq_t mpq) WUNUSED;
PL_EXPORT(int)	PL_unify_mpz(term_t t, mpz_t mpz) WUNUSED;
PL_EXPORT(int)	PL_unify_mpq(term_t t, mpq_t mpq) WUNUSED;

#endif /*__GNU_MP__*/

		 /*******************************
		 *	  FILENAME SUPPORT	*
		 *******************************/

#define PL_FILE_ABSOLUTE	0x01	/* return absolute path */
#define PL_FILE_OSPATH		0x02	/* return path in OS notation */
#define PL_FILE_SEARCH		0x04	/* use file_search_path */
#define PL_FILE_EXIST		0x08	/* demand file to exist */
#define PL_FILE_READ		0x10	/* demand read-access */
#define PL_FILE_WRITE		0x20	/* demand write-access */
#define PL_FILE_EXECUTE		0x40	/* demand execute-access */
#define PL_FILE_NOERRORS	0x80	/* do not raise exceptions */

PL_EXPORT(int)		PL_get_file_name(term_t n, char **name, int flags);
PL_EXPORT(int)		PL_get_file_nameW(term_t n, wchar_t **name, int flags);
PL_EXPORT(void)		PL_changed_cwd(void); /* foreign code changed CWD */
PL_EXPORT(const char *) PL_cwd(void);


		 /*******************************
		 *    QUINTUS/SICSTUS WRAPPER	*
		 *******************************/

PL_EXPORT(int)		PL_cvt_i_int(term_t p, int *c);
PL_EXPORT(int)		PL_cvt_i_long(term_t p, long *c);
PL_EXPORT(int)		PL_cvt_i_size_t(term_t p, size_t *c);
PL_EXPORT(int)		PL_cvt_i_float(term_t p, double *c);
PL_EXPORT(int)		PL_cvt_i_single(term_t p, float *c);
PL_EXPORT(int)		PL_cvt_i_string(term_t p, char **c);
PL_EXPORT(int)		PL_cvt_i_codes(term_t p, char **c);
PL_EXPORT(int)		PL_cvt_i_atom(term_t p, atom_t *c);
PL_EXPORT(int)		PL_cvt_i_address(term_t p, void *c);
PL_EXPORT(int)		PL_cvt_o_int64(int64_t c, term_t p);
PL_EXPORT(int)		PL_cvt_o_float(double c, term_t p);
PL_EXPORT(int)		PL_cvt_o_single(float c, term_t p);
PL_EXPORT(int)		PL_cvt_o_string(const char *c, term_t p);
PL_EXPORT(int)		PL_cvt_o_codes(const char *c, term_t p);
PL_EXPORT(int)		PL_cvt_o_atom(atom_t c, term_t p);
PL_EXPORT(int)		PL_cvt_o_address(void *address, term_t p);
PL_EXPORT(term_t)	PL_new_nil_ref(void);

/* set/get encoding for PL_cvt_*_string() functions.  The default
   is UTF-8 (REP_UTF8)
*/

PL_EXPORT(int)		PL_cvt_encoding(void);
PL_EXPORT(int)		PL_cvt_set_encoding(int enc);
PL_EXPORT(void)		SP_set_state(int state);
PL_EXPORT(int)		SP_get_state(void);


		 /*******************************
		 *	     COMPARE		*
		 *******************************/

PL_EXPORT(int)		PL_compare(term_t t1, term_t t2);
PL_EXPORT(int)		PL_same_compound(term_t t1, term_t t2);

		 /*******************************
		 *	     MESSAGES		*
		 *******************************/

PL_EXPORT(int)		PL_warning(const char *fmt, ...);
PL_EXPORT(void)		PL_fatal_error(const char *fmt, ...);

		 /*******************************
		 *      RECORDED DATABASE	*
		 *******************************/

PL_EXPORT(record_t)	PL_record(term_t term);
PL_EXPORT(int)		PL_recorded(record_t record, term_t term);
PL_EXPORT(void)		PL_erase(record_t record);

PL_EXPORT(char *)	PL_record_external(term_t t, size_t *size);
PL_EXPORT(int)		PL_recorded_external(const char *rec, term_t term);
PL_EXPORT(int)		PL_erase_external(char *rec);

		 /*******************************
		 *	   PROLOG FLAGS		*
		 *******************************/

#define PL_set_feature  PL_set_prolog_flag /* compatibility */
PL_EXPORT(int)		PL_set_prolog_flag(const char *name, int type, ...);


		 /*******************************
		 *	INTERNAL FUNCTIONS	*
		 *******************************/

PL_EXPORT(PL_atomic_t)	_PL_get_atomic(term_t t);
PL_EXPORT(void)		_PL_put_atomic(term_t t, PL_atomic_t a);
PL_EXPORT(int)		_PL_unify_atomic(term_t t, PL_atomic_t a);
PL_EXPORT(void)		_PL_get_arg(int index, term_t t, term_t a);


		 /*******************************
		 *	    CHAR BUFFERS	*
		 *******************************/

#define CVT_ATOM	0x0001
#define CVT_STRING	0x0002
#define CVT_LIST	0x0004
#define CVT_INTEGER	0x0008
#define CVT_FLOAT	0x0010
#define CVT_VARIABLE	0x0020
#define CVT_NUMBER	(CVT_INTEGER|CVT_FLOAT)
#define CVT_ATOMIC	(CVT_NUMBER|CVT_ATOM|CVT_STRING)
#define CVT_WRITE	0x0040
#define CVT_WRITE_CANONICAL 0x0080
#define CVT_ALL		(CVT_ATOMIC|CVT_LIST)
#define CVT_MASK	0x00ff

#define BUF_DISCARDABLE	0x0000
#define BUF_RING	0x0100
#define BUF_MALLOC	0x0200

#define CVT_EXCEPTION	0x10000		/* throw exception on error */
#define CVT_VARNOFAIL	0x20000		/* return 2 if argument is unbound */

/* - - - - - - - - - - - - - - - - - - - - - - - - - - - - - - - - - - - - -
Output   representation   for   PL_get_chars()     and    friends.   The
prepresentation type REP_FN is for   PL_get_file_name()  and friends. On
Windows we use UTF-8 which is translated   by the `XOS' layer to Windows
UNICODE file functions.
- - - - - - - - - - - - - - - - - - - - - - - - - - - - - - - - - - - - - */

#define REP_ISO_LATIN_1 0x0000		/* output representation */
#define REP_UTF8	0x1000
#define REP_MB		0x2000
#ifdef __WINDOWS__
#define REP_FN		REP_UTF8
#else
#define REP_FN		REP_MB
#endif

#define PL_DIFF_LIST	0x20000		/* PL_unify_chars() */


#ifdef SIO_MAGIC			/* defined from <SWI-Stream.h> */
		 /*******************************
		 *	  STREAM SUPPORT	*
		 *******************************/

					/* Make IOSTREAM known to Prolog */
#define PL_open_stream  PL_unify_stream	/* compatibility */
PL_EXPORT(int)		PL_unify_stream(term_t t, IOSTREAM *s);
PL_EXPORT(int)		PL_get_stream_handle(term_t t, IOSTREAM **s);
PL_EXPORT(int)		PL_release_stream(IOSTREAM *s);
PL_EXPORT(IOSTREAM *)	PL_open_resource(module_t m,
					 const char *name,
					 const char *rc_class,
					 const char *mode);

PL_EXPORT(IOSTREAM *)*_PL_streams(void);	/* base of streams */
#ifndef PL_KERNEL
#define Suser_input  (_PL_streams()[0])
#define Suser_output (_PL_streams()[1])
#define Suser_error  (_PL_streams()[2])
#endif

#define PL_WRT_QUOTED		0x01	/* quote atoms */
#define PL_WRT_IGNOREOPS	0x02	/* ignore list/operators */
#define PL_WRT_NUMBERVARS	0x04	/* print $VAR(N) as a variable */
#define PL_WRT_PORTRAY		0x08	/* call portray */
#define PL_WRT_CHARESCAPES	0x10	/* Output ISO escape sequences */
#define PL_WRT_BACKQUOTED_STRING 0x20	/* Write strings as `...` */
					/* Write attributed variables */
#define PL_WRT_ATTVAR_IGNORE	0x040	/* Default: just write the var */
#define PL_WRT_ATTVAR_DOTS	0x080	/* Write as Var{...} */
#define PL_WRT_ATTVAR_WRITE	0x100	/* Write as Var{Attributes} */
#define PL_WRT_ATTVAR_PORTRAY	0x200	/* Use Module:portray_attrs/2 */
#define PL_WRT_ATTVAR_MASK \
	(PL_WRT_ATTVAR_IGNORE | \
	 PL_WRT_ATTVAR_DOTS | \
	 PL_WRT_ATTVAR_WRITE | \
	 PL_WRT_ATTVAR_PORTRAY)
#define PL_WRT_BLOB_PORTRAY	0x400	/* Use portray to emit non-text blobs */
#define PL_WRT_NO_CYCLES	0x800	/* Never emit @(Template,Subst) */
#define PL_WRT_LIST	       0x1000	/* Write [...], even with ignoreops */
#define PL_WRT_NEWLINE	       0x2000	/* Add a newline */

PL_EXPORT(int) PL_write_term(IOSTREAM *s,
			     term_t term,
			     int precedence,
			     int flags);

					/* PL_ttymode() results */
#define PL_NOTTY	0		/* -tty in effect */
#define PL_RAWTTY	1		/* get_single_char/1 */
#define PL_COOKEDTTY	2		/* normal input */

PL_EXPORT(int)		PL_ttymode(IOSTREAM *s);

#endif /*SIO_MAGIC*/

PL_EXPORT(int) PL_chars_to_term(const char *chars,
				 term_t term);


		 /*******************************
		 *	    EMBEDDING		*
		 *******************************/

PL_EXPORT(int)		PL_initialise(int argc, char **argv);
PL_EXPORT(int)		PL_is_initialised(int *argc, char ***argv);
#ifdef __CYGWIN__
PL_EXPORT(void)		PL_install_readline(void);
#else
install_t		PL_install_readline(void);
#endif
PL_EXPORT(int)		PL_toplevel(void);
PL_EXPORT(int)		PL_cleanup(int status);
PL_EXPORT(void)		PL_cleanup_fork();
PL_EXPORT(void)		PL_halt(int status) NORETURN;

		 /*******************************
		 *      INPUT/PROMPT/ETC	*
		 *******************************/

/* - - - - - - - - - - - - - - - - - - - - - - - - - - - - - - - - - - - - -
NOTE: the functions in this section are   not  documented, as as yet not
adviced for public usage.  They  are   intended  to  provide an abstract
interface for the GNU readline  interface   as  defined in pl-rl.c. This
abstract interface is necessary to make an embeddable system without the
readline overhead.
- - - - - - - - - - - - - - - - - - - - - - - - - - - - - - - - - - - - - */
					/* PL_dispatch() modes */
#define PL_DISPATCH_NOWAIT    0		/* Dispatch only once */
#define PL_DISPATCH_WAIT      1		/* Dispatch till input available */
#define PL_DISPATCH_INSTALLED 2		/* dispatch function installed? */

PL_EXPORT(int)		PL_dispatch(int fd, int wait);
PL_EXPORT(void)		PL_add_to_protocol(const char *buf, size_t count);
PL_EXPORT(char *)	PL_prompt_string(int fd);
PL_EXPORT(void)		PL_write_prompt(int dowrite);
PL_EXPORT(void)		PL_prompt_next(int fd);
PL_EXPORT(char *)	PL_atom_generator(const char *prefix, int state);
PL_EXPORT(pl_wchar_t*)  PL_atom_generator_w(const pl_wchar_t *pref,
					    pl_wchar_t *buffer,
					    size_t buflen,
					    int state);


		 /*******************************
		 *	MEMORY ALLOCATION	*
		 *******************************/

PL_EXPORT(void *)	PL_malloc(size_t size);
PL_EXPORT(void *)	PL_malloc_atomic(size_t size);
PL_EXPORT(void *)	PL_malloc_uncollectable(size_t size);
PL_EXPORT(void *)	PL_malloc_atomic_uncollectable(size_t size);
PL_EXPORT(void *)	PL_realloc(void *mem, size_t size);
PL_EXPORT(void *)	PL_malloc_unmanaged(size_t size);
PL_EXPORT(void *)	PL_malloc_atomic_unmanaged(size_t size);
PL_EXPORT(void)		PL_free(void *mem);
PL_EXPORT(int)		PL_linger(void *mem);


		/********************************
		*             HOOKS		*
		********************************/

#define PL_DISPATCH_INPUT   0		/* There is input available */
#define PL_DISPATCH_TIMEOUT 1		/* Dispatch timeout */

typedef int  (*PL_dispatch_hook_t)(int fd);
typedef void (*PL_abort_hook_t)(void);
typedef void (*PL_initialise_hook_t)(int argc, char **argv);
typedef int  (*PL_agc_hook_t)(atom_t a);

PL_EXPORT(PL_dispatch_hook_t)	PL_dispatch_hook(PL_dispatch_hook_t);
PL_EXPORT(void)			PL_abort_hook(PL_abort_hook_t);
PL_EXPORT(void)			PL_initialise_hook(PL_initialise_hook_t);
PL_EXPORT(int)			PL_abort_unhook(PL_abort_hook_t);
PL_EXPORT(PL_agc_hook_t)	PL_agc_hook(PL_agc_hook_t);


		/********************************
		*            SIGNALS            *
		*********************************/

#define PL_SIGSYNC	0x00010000	/* call handler synchronously */
#define PL_SIGNOFRAME	0x00020000	/* Do not create a Prolog frame */

PL_EXPORT(void) (*PL_signal(int sig, void (*func)(int)))(int);
PL_EXPORT(void) PL_interrupt(int sig);
PL_EXPORT(int)  PL_raise(int sig);
PL_EXPORT(int)  PL_handle_signals(void);
PL_EXPORT(int)	PL_get_signum_ex(term_t sig, int *n);


		/********************************
		*      PROLOG ACTION/QUERY      *
		*********************************/

#define	PL_ACTION_TRACE		1	/* switch to trace mode */
#define PL_ACTION_DEBUG		2	/* switch to debug mode */
#define PL_ACTION_BACKTRACE	3	/* show a backtrace (stack dump) */
#define PL_ACTION_BREAK		4	/* create a break environment */
#define PL_ACTION_HALT		5	/* halt Prolog execution */
#define PL_ACTION_ABORT		6	/* generate a Prolog abort */
					/* 7: Obsolete PL_ACTION_SYMBOLFILE */
#define PL_ACTION_WRITE		8	/* write via Prolog i/o buffer */
#define PL_ACTION_FLUSH		9	/* Flush Prolog i/o buffer */
#define PL_ACTION_GUIAPP	10	/* Win32: set when this is a gui */
#define PL_ACTION_ATTACH_CONSOLE 11	/* MT: Attach a console */
#define PL_GMP_SET_ALLOC_FUNCTIONS 12	/* GMP: do not change allocation functions */

PL_EXPORT(int)	 PL_action(int, ...);	/* perform some action */
PL_EXPORT(void) PL_on_halt(void (*)(int, void *), void *);

		/********************************
		*         QUERY PROLOG          *
		*********************************/

#define PL_QUERY_ARGC		1	/* return main() argc */
#define PL_QUERY_ARGV		2	/* return main() argv */
					/* 3: Obsolete PL_QUERY_SYMBOLFILE */
					/* 4: Obsolete PL_QUERY_ORGSYMBOLFILE*/
#define PL_QUERY_GETC		5	/* Read character from terminal */
#define PL_QUERY_MAX_INTEGER	6	/* largest integer */
#define PL_QUERY_MIN_INTEGER	7	/* smallest integer */
#define PL_QUERY_MAX_TAGGED_INT	8	/* largest tagged integer */
#define PL_QUERY_MIN_TAGGED_INT	9	/* smallest tagged integer */
#define PL_QUERY_VERSION        10	/* 207006 = 2.7.6 */
#define PL_QUERY_MAX_THREADS	11	/* maximum thread count */
#define PL_QUERY_ENCODING	12	/* I/O encoding */
#define PL_QUERY_USER_CPU	13	/* User CPU in milliseconds */
#define PL_QUERY_HALTING	14	/* If TRUE, we are in PL_cleanup() */

PL_EXPORT(intptr_t)	PL_query(int);	/* get information from Prolog */


		 /*******************************
		 *	  PROLOG THREADS	*
		 *******************************/

typedef struct
{ long	    local_size;			/* Stack sizes (Kbytes) */
  long	    global_size;
  long	    trail_size;
  long	    argument_size;
  char *    alias;			/* alias name */
  int	  (*cancel)(int id);		/* cancel function */
  void *    reserved[5];		/* reserved for extensions */
} PL_thread_attr_t;


PL_EXPORT(int)	PL_thread_self(void);	/* Prolog thread id (-1 if none) */
PL_EXPORT(int)  PL_unify_thread_id(term_t t, int i);
PL_EXPORT(int)	PL_get_thread_id_ex(term_t t, int *idp);
PL_EXPORT(int)	PL_get_thread_alias(int tid, atom_t *alias);	/* Locks alias */
PL_EXPORT(int)	PL_thread_attach_engine(PL_thread_attr_t *attr);
PL_EXPORT(int)	PL_thread_destroy_engine(void);
PL_EXPORT(int)	PL_thread_at_exit(void (*function)(void *),
				  void *closure,
				  int global);
PL_EXPORT(int)	PL_thread_raise(int tid, int sig);
#if defined(_WINDOWS_) || defined(_WINDOWS_H)	/* <windows.h> is included */
PL_EXPORT(int) PL_w32thread_raise(DWORD dwTid, int sig);
PL_EXPORT(int) PL_wait_for_console_input(void *handle);
PL_EXPORT(int) PL_w32_wrap_ansi_console(void);
#endif

		 /*******************************
		 *	 ENGINES (MT-ONLY)	*
		 *******************************/

#define PL_ENGINE_MAIN	  ((PL_engine_t)0x1)
#define PL_ENGINE_CURRENT ((PL_engine_t)0x2)

#define PL_ENGINE_SET   0		/* engine set successfully */
#define PL_ENGINE_INVAL	2		/* engine doesn't exist */
#define PL_ENGINE_INUSE	3		/* engine is in use */

PL_EXPORT(PL_engine_t)	PL_create_engine(PL_thread_attr_t *attributes);
PL_EXPORT(int)		PL_set_engine(PL_engine_t engine, PL_engine_t *old);
PL_EXPORT(int)		PL_destroy_engine(PL_engine_t engine);


		 /*******************************
		 *	     PROFILER		*
		 *******************************/

typedef struct
{ int	(*unify)(term_t t, void *handle);	/* implementation --> Prolog */
  int   (*get)(term_t t, void **handle);	/* Prolog --> implementation */
  void	(*activate)(int active);		/* (de)activate */
  intptr_t	magic;					/* PROFTYPE_MAGIC */
} PL_prof_type_t;

PL_EXPORT(int)		PL_register_profile_type(PL_prof_type_t *type);
PL_EXPORT(void*)	PL_prof_call(void *handle, PL_prof_type_t *type);
PL_EXPORT(void)		PL_prof_exit(void *node);


		 /*******************************
		 *	 WINDOWS MESSAGES	*
		 *******************************/

#if defined(_WINDOWS_) || defined(_WINDOWS_H)	/* <windows.h> is included */
#define PL_MSG_EXCEPTION_RAISED -1
#define PL_MSG_IGNORED 0
#define PL_MSG_HANDLED 1

PL_EXPORT(LRESULT)	PL_win_message_proc(HWND hwnd,
					    UINT message,
					    WPARAM wParam,
					    LPARAM lParam);
#endif /* _WINDOWS_/_WINDOWS_H */


		 /*******************************
		 *       FAST XPCE SUPPORT	*
		 *******************************/

typedef struct
{ int type;				/* PL_INTEGER or PL_ATOM */
  union
  { uintptr_t i;			/* integer reference value */
    atom_t	  a;			/* atom reference value */
  } value;
} xpceref_t;

PL_EXPORT(int) _PL_get_xpce_reference(term_t t, xpceref_t *ref);
PL_EXPORT(int) _PL_unify_xpce_reference(term_t t, xpceref_t *ref);
PL_EXPORT(int) _PL_put_xpce_reference_i(term_t t, uintptr_t r);
PL_EXPORT(int) _PL_put_xpce_reference_a(term_t t, atom_t name);



		 /*******************************
		 *         TRACE SUPPORT	*
		 *******************************/

#ifndef _PL_INCLUDE_H
typedef void *QueryFrame;
typedef void *LocalFrame;
typedef void *Code;
#endif

typedef struct pl_context_t
{ PL_engine_t   ld;			/* Engine */
  QueryFrame	qf;			/* Current query */
  LocalFrame	fr;			/* Current localframe */
  Code		pc;			/* Code pointer */
  void *	reserved[10];		/* Reserved for extensions */
} pl_context_t;

PL_EXPORT(int)	PL_get_context(struct pl_context_t *c, int thead_id);
PL_EXPORT(int)	PL_step_context(struct pl_context_t *c);
PL_EXPORT(int)	PL_describe_context(struct pl_context_t *c,
				    char *buf, size_t len);

#ifdef __cplusplus
}
#endif

#endif /*_FLI_H_INCLUDED*/<|MERGE_RESOLUTION|>--- conflicted
+++ resolved
@@ -56,11 +56,7 @@
 /* PLVERSION: 10000 * <Major> + 100 * <Minor> + <Patch> */
 
 #ifndef PLVERSION
-<<<<<<< HEAD
 #define PLVERSION 51006
-=======
-#define PLVERSION 51137
->>>>>>> da85072c
 #endif
 
 		 /*******************************
