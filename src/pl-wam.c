--- conflicted
+++ resolved
@@ -2140,7 +2140,6 @@
       if ( sch )
       { int rc;
 
-<<<<<<< HEAD
 	Undo(sch->mark);
 	environment_frame = FR;
 	FR->clause = NULL;
@@ -2155,20 +2154,8 @@
 	    DEF = FR->predicate;
 	    clear(FR, FR_CATCHED);
 	    goto retry_continue;
-=======
-	  switch( tracePort(FR, BFR, FAIL_PORT, NULL PASS_LD) )
-	  { case ACTION_RETRY:
-	      environment_frame = FR;
-	      DEF = FR->predicate;
-	      clear(FR, FR_CATCHED);
-	      goto retry_continue;
 	    case ACTION_ABORT:
 	      goto b_throw;
-	  }
-	} else
-	{ DEBUG(2, Sdprintf("Cannot trace FAIL [%d] %s\n",
-			    levelFrame(FR), predicateName(FR->predicate)));
->>>>>>> b77411d7
 	}
       } else
       { DEBUG(2, Sdprintf("Cannot trace FAIL [%d] %s\n",
