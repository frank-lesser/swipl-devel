--- conflicted
+++ resolved
@@ -8,15 +8,9 @@
 # variable DLLIBVAR holds its name.
 
 bdir=@abs_top_builddir@
-<<<<<<< HEAD
-ARCH=@ARCH@
-PL=@PL@
-ldir=$bdir/../lib/$ARCH
-=======
 PLARCH=@PLARCH@
 PL=@PL@
 ldir=$bdir/../lib/$PLARCH
->>>>>>> af6aec9a
 
 if [ "x$@DLLIBVAR@" = "x" ]; then
   @DLLIBVAR@=$ldir
