--- conflicted
+++ resolved
@@ -480,14 +480,10 @@
 	{ DEBUG(1, Sdprintf("Signalling (left = %ld) %d (= %ld) ...\n",
 			  (long)left.tv_sec,
 			  ev->pl_thread_id, (long)ev->thread_id));
-<<<<<<< HEAD
 	  set_bit(&signalled, ev->pl_thread_id);
-=======
-	  signalled[ev->pl_thread_id] = TRUE;
 #ifdef __WINDOWS__
 	  PL_thread_raise(ev->pl_thread_id, SIG_TIME);
 #else
->>>>>>> 8915d930
 	  pthread_kill(ev->thread_id, SIG_TIME);
 #endif
 	}
